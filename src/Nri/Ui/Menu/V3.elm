--- conflicted
+++ resolved
@@ -496,62 +496,15 @@
                                     }
                                 )
                             ]
-<<<<<<< HEAD
 
                     Disclosure { lastId } ->
-                        Key.onKeyDown
+                        WhenFocusLeaves.onKeyDown
                             [ Key.escape
                                 (config.focusAndToggle
                                     { isOpen = False
                                     , focus = Just config.buttonId
                                     }
                                 )
-                            , WhenFocusLeaves.toDecoder
-                                { firstId = config.buttonId
-                                , lastId = lastId
-                                , tabBackAction =
-                                    config.focusAndToggle
-                                        { isOpen = False
-                                        , focus = Nothing
-                                        }
-                                , tabForwardAction =
-                                    config.focusAndToggle
-                                        { isOpen = False
-                                        , focus = Nothing
-                                        }
-                                }
-                            ]
-
-                    Dialog { firstId, lastId } ->
-                        Key.onKeyDownPreventDefault
-=======
-
-                    Disclosure { lastId } ->
-                        WhenFocusLeaves.onKeyDown
->>>>>>> 6cce5169
-                            [ Key.escape
-                                (config.focusAndToggle
-                                    { isOpen = False
-                                    , focus = Just config.buttonId
-                                    }
-                                )
-<<<<<<< HEAD
-                            , WhenFocusLeaves.toDecoder
-                                { firstId = firstId
-                                , lastId = lastId
-                                , tabBackAction =
-                                    config.focusAndToggle
-                                        { isOpen = True
-                                        , focus = Just lastId
-                                        }
-                                , tabForwardAction =
-                                    config.focusAndToggle
-                                        { isOpen = True
-                                        , focus = Just firstId
-                                        }
-                                }
-                            ]
-=======
                             ]
                             { firstId = config.buttonId
                             , lastId = lastId
@@ -566,7 +519,29 @@
                                     , focus = Nothing
                                     }
                             }
->>>>>>> 6cce5169
+
+                    Dialog { firstId, lastId } ->
+                        WhenFocusLeaves.onKeyDownPreventDefault
+                            [ Key.escape
+                                (config.focusAndToggle
+                                    { isOpen = False
+                                    , focus = Just config.buttonId
+                                    }
+                                )
+                            ]
+                            { firstId = firstId
+                            , lastId = lastId
+                            , tabBackAction =
+                                config.focusAndToggle
+                                    { isOpen = True
+                                    , focus = Just lastId
+                                    }
+                            , tabForwardAction =
+                                config.focusAndToggle
+                                    { isOpen = True
+                                    , focus = Just firstId
+                                    }
+                            }
                )
             :: styleContainer
         )
