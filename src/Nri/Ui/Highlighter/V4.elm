module Nri.Ui.Highlighter.V4 exposing
    ( Model, Msg(..), PointerMsg(..)
    , init, update
    , view, static, staticWithTags
    , viewMarkdown, staticMarkdown, staticMarkdownWithTags
    , viewWithOverlappingHighlights
    , Intent(..), hasChanged, HasChanged(..)
    , removeHighlights
    , clickedHighlightable, hoveredHighlightable
    , selectShortest
    )

{-| Changes from V3:

  - Highlighter.init now takes a sorter for the markers
  - Modeling for highlightable ui state moved to the Highlighter model
  - removes staticWithOverlappingHighlights

Highlighter provides a view/model/update to display a view to highlight text and show marks.


# Types

@docs Model, Msg, PointerMsg


# Init/View/Update

@docs init, update

@docs view, static, staticWithTags
@docs viewMarkdown, staticMarkdown, staticMarkdownWithTags
@docs viewWithOverlappingHighlights


## Intents

@docs Intent, hasChanged, HasChanged


## Setters

@docs removeHighlights


## Getters

@docs clickedHighlightable, hoveredHighlightable
@docs selectShortest

-}

import Accessibility.Styled.Aria as Aria
import Accessibility.Styled.Key as Key
import Browser.Dom as Dom
import Css
import Html.Styled as Html exposing (Attribute, Html, p, span)
import Html.Styled.Attributes exposing (attribute, class, css)
import Html.Styled.Events as Events
import Json.Decode
import List.Extra
import Markdown.Block
import Markdown.Inline
import Nri.Ui.Highlightable.V3 as Highlightable exposing (Highlightable)
import Nri.Ui.HighlighterTool.V1 as Tool
import Nri.Ui.Html.Attributes.V2 as AttributesExtra
import Nri.Ui.Mark.V2 as Mark exposing (Mark)
import Set exposing (Set)
import Sort exposing (Sorter)
import Sort.Dict as Dict
import Sort.Set
import Task



-- Model


{-| Model of a highlighter
-}
type alias Model marker =
    { -- Used to identify a highlighter. This is necessary when there are
      -- multiple highlighters on the same page because we add listeners
      -- in javascript (see ./highlighter.js) and because we move focus by id for keyboard users.
      id : String
    , highlightables : List (Highlightable marker) -- The actual highlightable elements
    , marker : Tool.Tool marker -- Currently used marker
    , joinAdjacentInteractiveHighlights : Bool
    , sorter : Sorter marker

    -- Internal state to track user's interactions
    , hoveringIndex : Maybe Int
    , hintingIndices : Maybe ( Int, Int )
    , mouseDownIndex : Maybe Int
    , mouseOverIndex : Maybe Int
    , isInitialized : Initialized
    , hasChanged : HasChanged
    , selectionStartIndex : Maybe Int
    , selectionEndIndex : Maybe Int
    , focusIndex : Maybe Int
    , ariaDetails : Maybe String
    }


{-| -}
type HasChanged
    = Changed
    | NotChanged


type Initialized
    = Initialized
    | NotInitialized


{-| Setup initial model

joinAdjacentInteractiveHighlights - When true, and static highlightables are sandwiched by highlighted interactive highlightables of the same type, apply the highlight to the static highlightable as well.

-}
init :
    { id : String
    , highlightables : List (Highlightable marker)
    , marker : Tool.Tool marker
    , joinAdjacentInteractiveHighlights : Bool
    , sorter : Sorter marker
    }
    -> Model marker
init config =
    { id = config.id
    , highlightables =
        if config.joinAdjacentInteractiveHighlights then
            Highlightable.joinAdjacentInteractiveHighlights config.sorter config.highlightables

        else
            config.highlightables
    , marker = config.marker
    , joinAdjacentInteractiveHighlights = config.joinAdjacentInteractiveHighlights
    , sorter = config.sorter

    -- Internal state to track user's interactions
    , hoveringIndex = Nothing
    , hintingIndices = Nothing
    , mouseDownIndex = Nothing
    , mouseOverIndex = Nothing
    , isInitialized = NotInitialized
    , hasChanged = NotChanged
    , selectionStartIndex = Nothing
    , selectionEndIndex = Nothing
    , focusIndex =
        List.Extra.findIndex (\highlightable -> .type_ highlightable == Highlightable.Interactive) config.highlightables
    , ariaDetails = Nothing
    }



-- UPDATE


{-| -}
type Msg marker
    = Pointer PointerMsg
    | Keyboard KeyboardMsg
    | Focused (Result Dom.Error ())


{-| Messages used by highlighter when interacting with a mouse or finger.
-}
type PointerMsg
    = Down Int
    | Out Int
    | Over Int
      -- the `Maybe String`s here are for detecting touchend events via
      -- subscription--we listen at the document level but get the id associated
      -- with the subscription when it fires messages. Mouse-triggered events
      -- will not have this info!
    | Move (Maybe String) Int
    | Up (Maybe String)
    | Ignored


type KeyboardMsg
    = MoveLeft Int
    | MoveRight Int
    | SelectionExpandLeft Int
    | SelectionExpandRight Int
    | SelectionApplyTool Int
    | SelectionReset Int
    | ToggleHighlight Int


{-| Possible intents or "external effects" that the Highlighter can request (see `perform`).
-}
type Intent
    = Intent
        { listenTo : ListenTo
        , changed : HasChanged
        }


type alias ListenTo =
    Maybe String


{-| Get intent based on the resulting model from `update`.

  - This ensures that we initialize the highlighter in JS exactly once.
  - Sets the `hasChanged` flag if the model has changed. This is used by the user of `Highlighter` to
    determine whether they want to execute follow up actions.

-}
withIntent : ( Model m, Cmd (Msg m) ) -> ( Model m, Cmd (Msg m), Intent )
withIntent ( new, cmd ) =
    ( { new | isInitialized = Initialized, hasChanged = NotChanged }
    , cmd
    , Intent
        { listenTo =
            case new.isInitialized of
                Initialized ->
                    Nothing

                NotInitialized ->
                    Just new.id
        , changed = new.hasChanged
        }
    )


{-| Check if the highlighter has changed.
-}
hasChanged : Intent -> HasChanged
hasChanged (Intent { changed }) =
    changed


{-| Actions are used as an intermediate algebra from pointer events to actual changes to the model.
-}
type Action marker
    = Focus Int
    | Blur Int
    | Hint Int Int
    | Hover Int
    | MouseDown Int
    | MouseOver Int
    | MouseUp
    | RemoveHint
    | Save (Tool.MarkerModel marker)
    | Toggle Int (Tool.MarkerModel marker)
    | StartSelection Int
    | ExpandSelection Int
    | ResetSelection


{-| Update for highlighter returning additional info about whether there was a change
-}
update : Msg marker -> Model marker -> ( Model marker, Cmd (Msg marker), Intent )
update msg model =
    withIntent <|
        case msg of
            Pointer pointerMsg ->
                pointerEventToActions pointerMsg model
                    |> performActions model
                    |> Tuple.mapFirst maybeJoinAdjacentInteractiveHighlights

            Keyboard keyboardMsg ->
                keyboardEventToActions keyboardMsg model
                    |> performActions model
                    |> Tuple.mapFirst maybeJoinAdjacentInteractiveHighlights

            Focused _ ->
                ( model, Cmd.none )


maybeJoinAdjacentInteractiveHighlights : Model m -> Model m
maybeJoinAdjacentInteractiveHighlights model =
    if model.joinAdjacentInteractiveHighlights then
        { model | highlightables = Highlightable.joinAdjacentInteractiveHighlights model.sorter model.highlightables }

    else
        model


nextInteractiveIndex : Int -> List (Highlightable marker) -> Maybe Int
nextInteractiveIndex index highlightables =
    let
        isInteractive highlightable =
            .type_ highlightable == Highlightable.Interactive

        interactiveHighlightables =
            List.filter isInteractive highlightables
    in
    List.foldl
        (\x ( maybeNextIndex, hasIndexMatched ) ->
            if hasIndexMatched then
                ( Just x.index, False )

            else
                ( maybeNextIndex, x.index == index )
        )
        ( Nothing, False )
        interactiveHighlightables
        |> Tuple.first


previousInteractiveIndex : Int -> List (Highlightable marker) -> Maybe Int
previousInteractiveIndex index highlightables =
    let
        isInteractive highlightable =
            .type_ highlightable == Highlightable.Interactive

        interactiveHighlightables =
            List.filter isInteractive highlightables
    in
    List.foldr
        (\x ( maybeNextIndex, hasIndexMatched ) ->
            if hasIndexMatched then
                ( Just x.index, False )

            else
                ( maybeNextIndex, x.index == index )
        )
        ( Nothing, False )
        interactiveHighlightables
        |> Tuple.first


keyboardEventToActions : KeyboardMsg -> Model marker -> List (Action marker)
keyboardEventToActions msg model =
    case msg of
        MoveLeft index ->
            case previousInteractiveIndex index model.highlightables of
                Nothing ->
                    []

                Just i ->
                    [ Focus i, ResetSelection, RemoveHint ]

        MoveRight index ->
            case nextInteractiveIndex index model.highlightables of
                Nothing ->
                    []

                Just i ->
                    [ Focus i, ResetSelection, RemoveHint ]

        SelectionExpandLeft index ->
            case previousInteractiveIndex index model.highlightables of
                Nothing ->
                    []

                Just i ->
                    Focus i
                        :: (case model.selectionStartIndex of
                                Just startIndex ->
                                    [ ExpandSelection i, Hint startIndex i ]

                                Nothing ->
                                    [ StartSelection index, ExpandSelection i, Hint index i ]
                           )

        SelectionExpandRight index ->
            case nextInteractiveIndex index model.highlightables of
                Nothing ->
                    []

                Just i ->
                    Focus i
                        :: (case model.selectionStartIndex of
                                Just startIndex ->
                                    [ ExpandSelection i, Hint startIndex i ]

                                Nothing ->
                                    [ StartSelection index, ExpandSelection i, Hint index i ]
                           )

        SelectionApplyTool index ->
            case model.marker of
                Tool.Marker marker ->
                    [ Save marker, ResetSelection, Focus index ]

                Tool.Eraser _ ->
                    [ RemoveHint, ResetSelection, Focus index ]

        SelectionReset index ->
            [ ResetSelection, RemoveHint, Focus index ]

        ToggleHighlight index ->
            case model.marker of
                Tool.Marker marker ->
                    [ Toggle index marker
                    , Focus index
                    ]

                Tool.Eraser _ ->
                    [ MouseOver index
                    , Hint index index
                    , MouseUp
                    , RemoveHint
                    , Focus index
                    ]


{-| Pointer events to actions.
-}
pointerEventToActions : PointerMsg -> Model marker -> List (Action marker)
pointerEventToActions msg model =
    case msg of
        Ignored ->
            []

        Move _ eventIndex ->
            case model.mouseDownIndex of
                Just downIndex ->
                    [ MouseOver eventIndex
                    , Hint downIndex eventIndex
                    ]

                Nothing ->
                    -- We're dealing with a touch move that hasn't been where
                    -- the initial touch down was not over a highlightable
                    -- region. We need to pretend like the first move into the
                    -- highlightable region was actually a touch down.
                    pointerEventToActions (Down eventIndex) model

        Over eventIndex ->
            case model.mouseDownIndex of
                Just downIndex ->
                    [ MouseOver eventIndex
                    , Hint downIndex eventIndex
                    ]

                Nothing ->
                    [ MouseOver eventIndex
                    , Hover eventIndex
                    ]

        Down eventIndex ->
            [ MouseOver eventIndex
            , MouseDown eventIndex
            , Hint eventIndex eventIndex
            ]

        Up _ ->
            let
                save marker =
                    case ( model.mouseOverIndex, model.mouseDownIndex ) of
                        ( Just overIndex, Just downIndex ) ->
                            if overIndex == downIndex then
                                [ Toggle downIndex marker ]

                            else
                                [ Save marker ]

                        ( Nothing, Just downIndex ) ->
                            [ Save marker ]

                        _ ->
                            []
            in
            case model.marker of
                Tool.Marker marker ->
                    MouseUp :: save marker

                Tool.Eraser _ ->
                    [ MouseUp, RemoveHint ]

        Out eventIndex ->
            [ Blur eventIndex ]


{-| We fold over actions using (Model marker) as the accumulator.
-}
performActions : Model marker -> List (Action marker) -> ( Model marker, Cmd (Msg m) )
performActions model actions =
    List.foldl performAction ( model, [] ) actions
        |> Tuple.mapSecond Cmd.batch


{-| Performs actual changes to the model, or emit a command.
-}
performAction : Action marker -> ( Model marker, List (Cmd (Msg m)) ) -> ( Model marker, List (Cmd (Msg m)) )
performAction action ( model, cmds ) =
    case action of
        Focus index ->
            ( { model | focusIndex = Just index }
            , Task.attempt Focused (Dom.focus (highlightableId model.id index)) :: cmds
            )

        Blur index ->
            ( { model | hoveringIndex = Nothing }, cmds )

        Hover index ->
            ( { model | hoveringIndex = Just index }, cmds )

        Hint start end ->
            ( { model | hintingIndices = Just ( start, end ) }, cmds )

        Save marker ->
            case model.hintingIndices of
                Just hinting ->
                    ( { model
                        | highlightables = saveHinted marker hinting model.highlightables
                        , hasChanged = Changed
                        , hintingIndices = Nothing
                      }
                    , cmds
                    )

                Nothing ->
                    ( model, cmds )

        Toggle index marker ->
            ( { model
                | highlightables = toggleHinted index marker model.highlightables
                , hasChanged = Changed
                , hintingIndices = Nothing
              }
            , cmds
            )

        RemoveHint ->
            case model.hintingIndices of
                Just hinting ->
                    ( { model
                        | highlightables = removeHinted hinting model.highlightables
                        , hasChanged = Changed
                        , hintingIndices = Nothing
                      }
                    , cmds
                    )

                Nothing ->
                    ( model, cmds )

        MouseDown index ->
            ( { model | mouseDownIndex = Just index }, cmds )

        MouseOver index ->
            ( { model | mouseOverIndex = Just index }, cmds )

        MouseUp ->
            ( { model | mouseDownIndex = Nothing }, cmds )

        StartSelection index ->
            ( { model | selectionStartIndex = Just index }, cmds )

        ExpandSelection index ->
            ( { model | selectionEndIndex = Just index }, cmds )

        ResetSelection ->
            ( { model | selectionStartIndex = Nothing, selectionEndIndex = Nothing }, cmds )


between : Int -> Int -> Highlightable marker -> Bool
between from to { index } =
    if from < to then
        from <= index && index <= to

    else
        to <= index && index <= from


saveHinted : Tool.MarkerModel marker -> ( Int, Int ) -> List (Highlightable marker) -> List (Highlightable marker)
saveHinted marker ( hintBeginning, hintEnd ) =
    List.map
        (\highlightable ->
            if between hintBeginning hintEnd highlightable then
                Highlightable.set (Just marker) highlightable

            else
                highlightable
        )


toggleHinted : Int -> Tool.MarkerModel marker -> List (Highlightable marker) -> List (Highlightable marker)
toggleHinted index marker highlightables =
    let
        hintedRange =
            inSameRange index highlightables

        inClickedRange highlightable =
            Set.member highlightable.index hintedRange

        toggle highlightable =
            if inClickedRange highlightable && Just marker == List.head highlightable.marked then
                Highlightable.set Nothing highlightable

            else if highlightable.index == index then
                Highlightable.set (Just marker) highlightable

            else
                highlightable
    in
    List.map toggle highlightables


{-| Finds the group indexes of the groups which are in the same highlighting as the group index
passed in the first argument.
-}
inSameRange : Int -> List (Highlightable marker) -> Set Int
inSameRange index highlightables =
    List.Extra.groupWhile (\a b -> a.marked == b.marked) highlightables
        |> List.map (\( first, rest ) -> first.index :: List.map .index rest)
        |> List.Extra.find (List.member index)
        |> Maybe.withDefault []
        |> Set.fromList


removeHinted : ( Int, Int ) -> List (Highlightable marker) -> List (Highlightable marker)
removeHinted ( hintBeginning, hintEnd ) =
    List.map
        (\highlightable ->
            if between hintBeginning hintEnd highlightable then
                Highlightable.set Nothing highlightable

            else
                highlightable
        )


{-| -}
removeHighlights : Model marker -> Model marker
removeHighlights model =
    { model | highlightables = List.map (Highlightable.set Nothing) model.highlightables }


{-| You are not likely to need this helper unless you're working with inline commenting.
-}
clickedHighlightable : Model marker -> Maybe (Highlightable.Highlightable marker)
clickedHighlightable model =
    Maybe.andThen (\i -> Highlightable.byId i model.highlightables) model.mouseDownIndex


{-| You are not likely to need this helper unless you're working with inline commenting.
-}
hoveredHighlightable : Model marker -> Maybe (Highlightable.Highlightable marker)
hoveredHighlightable model =
    Maybe.andThen (\i -> Highlightable.byId i model.highlightables) model.mouseOverIndex


inHoveredGroupWithoutOverlaps :
    { config | hoveringIndex : Maybe Int, hintingIndices : Maybe ( Int, Int ) }
    -> List (Highlightable m)
    -> Highlightable m
    -> Bool
inHoveredGroupWithoutOverlaps config highlightables highlightable =
    highlightables
        |> buildGroups config
        |> List.filter (List.any (.index >> (==) highlightable.index))
        |> List.head
        |> Maybe.withDefault []
        |> List.any (.index >> Just >> (==) config.hoveringIndex)


inHoveredGroupForOverlaps :
    Int
    -> Sorter m
    -> List (Highlightable m)
    -> Highlightable m
    -> Bool
inHoveredGroupForOverlaps hoveringIndex sorter highlightables highlightable =
    let
        byIndex =
            .highlightables >> List.Extra.find (\h -> h.index == hoveringIndex)
    in
    case selectShortest byIndex { highlightables = highlightables, sorter = sorter } of
        Just marker ->
            List.member marker (List.map .kind highlightable.marked)

        Nothing ->
            False


{-| Highlights can overlap. Sometimes, we want to apply a certain behavior (e.g., hover color change) on just the shortest
highlight. Use this function to find out which marker applies to the least amount of text.

Note that this is shortest by text length, not shortest by number of highlightables.

You are not likely to need this helper unless you're working with inline commenting.

-}
selectShortest :
    ({ model | highlightables : List (Highlightable marker), sorter : Sorter marker } -> Maybe (Highlightable marker))
    -> { model | highlightables : List (Highlightable marker), sorter : Sorter marker }
    -> Maybe marker
selectShortest getHighlightable state =
    let
        candidateIds : Sort.Set.Set marker
        candidateIds =
            getHighlightable state
                |> Maybe.map (.marked >> List.map .kind)
                |> Maybe.withDefault []
                |> Sort.Set.fromList state.sorter
    in
    highlightLengths state
        |> List.filter (\{ marker } -> Sort.Set.memberOf candidateIds marker)
        |> List.Extra.minimumBy .length
        |> Maybe.map .marker


highlightLengths : { model | highlightables : List (Highlightable marker), sorter : Sorter marker } -> List { marker : marker, length : Int }
highlightLengths model =
    model.highlightables
        |> List.concatMap
            (\highlightable ->
                List.map
                    (\{ kind } ->
                        ( kind
                        , String.length highlightable.text
                        )
                    )
                    highlightable.marked
            )
        |> List.foldl
            (\( marker, textLength ) lengths ->
                Dict.update marker
                    (\value ->
                        value
                            |> Maybe.map (\length -> length + textLength)
                            |> Maybe.withDefault textLength
                            |> Just
                    )
                    lengths
            )
            (Dict.empty model.sorter)
        |> Dict.toList
        |> List.map (\( marker, length ) -> { marker = marker, length = length })



-- VIEWS


{-| -}
view : Model marker -> Html (Msg marker)
view model =
    view_
        { showTagsInline = False
        , maybeTool = Just model.marker
        , hoveringIndex = model.hoveringIndex
        , hintingIndices = model.hintingIndices
        , overlaps = False
        , viewSegment = viewHighlightable { renderMarkdown = False, overlaps = False } model
        , id = model.id
        , highlightables = model.highlightables
        , sorter = Just model.sorter
        }


{-| -}
viewWithOverlappingHighlights : Model marker -> Html (Msg marker)
viewWithOverlappingHighlights model =
    view_
        { showTagsInline = False
        , maybeTool = Just model.marker
        , hoveringIndex = model.hoveringIndex
        , hintingIndices = model.hintingIndices
        , overlaps = True
        , viewSegment = viewHighlightable { renderMarkdown = False, overlaps = True } model
        , id = model.id
        , highlightables = model.highlightables
<<<<<<< HEAD
        }


{-| -}
staticWithOverlappingHighlights : { config | id : String, highlightables : List (Highlightable marker), ariaDetails : Maybe String } -> Html msg
staticWithOverlappingHighlights config =
    view_
        { showTagsInline = False
        , maybeTool = Nothing
        , hoveringIndex = Nothing
        , hintingIndices = Nothing
        , overlaps = True
        , viewSegment =
            viewHighlightableSegment
                { interactiveHighlighterId = Nothing
                , focusIndex = Nothing
                , eventListeners = []
                , maybeTool = Nothing
                , hoveringIndex = Nothing
                , hintingIndices = Nothing
                , renderMarkdown = False
                , ariaDetails = config.ariaDetails
                }
        , id = config.id
        , highlightables = config.highlightables
=======
        , sorter = Just model.sorter
>>>>>>> 9d72864c
        }


{-| Same as `view`, but will render strings like "_blah_" inside of emphasis tags.

WARNING: the version of markdown used here is extremely limited, as the highlighter content needs to be entirely in-line content. Lists & other block-level elements will _not_ render as they usually would!

WARNING: markdown is rendered highlightable by highlightable, so be sure to provide highlightables like ["_New York Times_"]["*New York Times*"], NOT like ["_New ", "York ", "Times_"]["*New ", "York ", "Times*"]

-}
viewMarkdown : Model marker -> Html (Msg marker)
viewMarkdown model =
    view_
        { showTagsInline = False
        , maybeTool = Just model.marker
        , hoveringIndex = model.hoveringIndex
        , hintingIndices = model.hintingIndices
        , overlaps = False
        , viewSegment = viewHighlightable { renderMarkdown = True, overlaps = False } model
        , id = model.id
        , highlightables = model.highlightables
        , sorter = Just model.sorter
        }


{-| -}
static : { config | id : String, highlightables : List (Highlightable marker) } -> Html msg
static config =
    view_
        { showTagsInline = False
        , maybeTool = Nothing
        , hoveringIndex = Nothing
        , hintingIndices = Nothing
        , overlaps = False
        , viewSegment =
            viewHighlightableSegment
                { interactiveHighlighterId = Nothing
                , focusIndex = Nothing
                , eventListeners = []
                , maybeTool = Nothing
                , hoveringIndex = Nothing
                , hintingIndices = Nothing
                , renderMarkdown = False
<<<<<<< HEAD
                , ariaDetails = Nothing
=======
                , sorter = Nothing
                , overlaps = False
>>>>>>> 9d72864c
                }
        , id = config.id
        , highlightables = config.highlightables
        , sorter = Nothing
        }


{-| Same as `static`, but will render strings like "_blah_" inside of emphasis tags.

WARNING: the version of markdown used here is extremely limited, as the highlighter content needs to be entirely in-line content. Lists & other block-level elements will _not_ render as they usually would!

WARNING: markdown is rendered highlightable by highlightable, so be sure to provide highlightables like ["_New York Times_"]["*New York Times*"], NOT like ["_New ", "York ", "Times_"]["*New ", "York ", "Times*"]

-}
staticMarkdown : { config | id : String, highlightables : List (Highlightable marker) } -> Html msg
staticMarkdown config =
    view_
        { showTagsInline = False
        , maybeTool = Nothing
        , hoveringIndex = Nothing
        , hintingIndices = Nothing
        , overlaps = False
        , viewSegment =
            viewHighlightableSegment
                { interactiveHighlighterId = Nothing
                , focusIndex = Nothing
                , eventListeners = []
                , maybeTool = Nothing
                , hoveringIndex = Nothing
                , hintingIndices = Nothing
                , renderMarkdown = True
<<<<<<< HEAD
                , ariaDetails = Nothing
=======
                , sorter = Nothing
                , overlaps = False
>>>>>>> 9d72864c
                }
        , id = config.id
        , highlightables = config.highlightables
        , sorter = Nothing
        }


{-| -}
staticWithTags : { config | id : String, highlightables : List (Highlightable marker) } -> Html msg
staticWithTags config =
    let
        viewStaticHighlightableWithTags : Highlightable marker -> List Css.Style -> Html msg
        viewStaticHighlightableWithTags =
            viewHighlightableSegment
                { interactiveHighlighterId = Nothing
                , focusIndex = Nothing
                , eventListeners = []
                , maybeTool = Nothing
                , hoveringIndex = Nothing
                , hintingIndices = Nothing
                , renderMarkdown = False
<<<<<<< HEAD
                , ariaDetails = Nothing
=======
                , sorter = Nothing
                , overlaps = False
>>>>>>> 9d72864c
                }
    in
    view_
        { showTagsInline = True
        , maybeTool = Nothing
        , hoveringIndex = Nothing
        , hintingIndices = Nothing
        , overlaps = False
        , viewSegment = viewStaticHighlightableWithTags
        , id = config.id
        , highlightables = config.highlightables
        , sorter = Nothing
        }


{-| Same as `staticWithTags`, but will render strings like "_blah_" inside of emphasis tags.

WARNING: the version of markdown used here is extremely limited, as the highlighter content needs to be entirely in-line content. Lists & other block-level elements will _not_ render as they usually would!

WARNING: markdown is rendered highlightable by highlightable, so be sure to provide highlightables like ["_New York Times_"]["*New York Times*"], NOT like ["_New ", "York ", "Times_"]["*New ", "York ", "Times*"]

-}
staticMarkdownWithTags : { config | id : String, highlightables : List (Highlightable marker) } -> Html msg
staticMarkdownWithTags config =
    let
        viewStaticHighlightableWithTags : Highlightable marker -> List Css.Style -> Html msg
        viewStaticHighlightableWithTags =
            viewHighlightableSegment
                { interactiveHighlighterId = Nothing
                , focusIndex = Nothing
                , eventListeners = []
                , maybeTool = Nothing
                , hoveringIndex = Nothing
                , hintingIndices = Nothing
                , renderMarkdown = True
<<<<<<< HEAD
                , ariaDetails = Nothing
=======
                , sorter = Nothing
                , overlaps = False
>>>>>>> 9d72864c
                }
    in
    view_
        { showTagsInline = True
        , maybeTool = Nothing
        , hoveringIndex = Nothing
        , hintingIndices = Nothing
        , overlaps = False
        , viewSegment = viewStaticHighlightableWithTags
        , id = config.id
        , highlightables = config.highlightables
        , sorter = Nothing
        }


{-| Groups highlightables with the same state together.
-}
buildGroups :
    { model
        | hintingIndices : Maybe ( Int, Int )
        , hoveringIndex : Maybe Int
    }
    -> List (Highlightable marker)
    -> List (List (Highlightable marker))
buildGroups model =
    List.Extra.groupWhile (groupHighlightables model)
        >> List.map (\( elem, list ) -> elem :: list)


groupHighlightables :
    { model
        | hintingIndices : Maybe ( Int, Int )
        , hoveringIndex : Maybe Int
    }
    -> Highlightable marker
    -> Highlightable marker
    -> Bool
groupHighlightables { hintingIndices, hoveringIndex } x y =
    let
        xIsHinted =
            -- x is Hinted
            Maybe.map (\( a, b ) -> between a b x) hintingIndices
                |> Maybe.withDefault False

        yIsHinted =
            -- y is Hinted
            Maybe.map (\( a, b ) -> between a b y) hintingIndices
                |> Maybe.withDefault False

        xIsHovered =
            hoveringIndex == Just x.index

        yIsHovered =
            hoveringIndex == Just y.index

        xAndYHaveTheSameState =
            -- Both are hinted
            (xIsHinted && yIsHinted)
                || -- Neither is hinted
                   (not xIsHinted && not yIsHinted)
                || -- Neither is hovered
                   (not xIsHovered && not yIsHovered)
    in
    (xAndYHaveTheSameState
        && (List.head x.marked == Nothing)
        && (List.head y.marked == Nothing)
    )
        || (List.head x.marked == List.head y.marked && List.head x.marked /= Nothing)
        || ((List.head x.marked /= Nothing) && yIsHinted)
        || ((List.head y.marked /= Nothing) && xIsHinted)


{-| When elements are marked and the view doesn't support overlaps, wrap the marked elements in a single `mark` html node.
-}
view_ :
    { showTagsInline : Bool
    , maybeTool : Maybe (Tool.Tool marker)
    , hoveringIndex : Maybe Int
    , hintingIndices : Maybe ( Int, Int )
    , sorter : Maybe (Sorter marker)
    , overlaps : Bool
    , viewSegment : Highlightable marker -> List Css.Style -> Html msg
    , highlightables : List (Highlightable marker)
    , id : String
    }
    -> Html msg
view_ config =
    let
        toMark : Highlightable marker -> Tool.MarkerModel marker -> Mark.Mark
        toMark highlightable marker =
            { name = marker.name
            , startStyles = marker.startGroupClass
            , styles = highlightableStyle config config.highlightables highlightable
            , endStyles = marker.endGroupClass
            }

        withoutOverlaps : List (List ( Highlightable marker, Maybe Mark ))
        withoutOverlaps =
            config.highlightables
                |> buildGroups config
                |> List.map
                    (\group ->
                        List.map
                            (\highlightable ->
                                ( highlightable
                                , Maybe.map (toMark highlightable) (List.head highlightable.marked)
                                )
                            )
                            group
                    )

        withOverlaps : List ( Highlightable marker, List Mark )
        withOverlaps =
            List.map
                (\highlightable ->
                    ( highlightable
                    , List.map (toMark highlightable) highlightable.marked
                    )
                )
                config.highlightables
    in
    p [ Html.Styled.Attributes.id config.id, class "highlighter-container" ] <|
        if config.showTagsInline then
            List.concatMap (Mark.viewWithInlineTags config.viewSegment) withoutOverlaps

        else if config.overlaps then
            Mark.viewWithOverlaps config.viewSegment withOverlaps

        else
            List.concatMap (Mark.view config.viewSegment) withoutOverlaps


viewHighlightable :
    { renderMarkdown : Bool, overlaps : Bool }
    ->
        { config
            | id : String
            , focusIndex : Maybe Int
            , marker : Tool.Tool marker
            , hoveringIndex : Maybe Int
            , hintingIndices : Maybe ( Int, Int )
            , sorter : Sorter marker
        }
    -> Highlightable marker
    -> List Css.Style
    -> Html (Msg marker)
viewHighlightable { renderMarkdown, overlaps } config highlightable =
    case highlightable.type_ of
        Highlightable.Interactive ->
            viewHighlightableSegment
                { interactiveHighlighterId = Just config.id
                , focusIndex = config.focusIndex
                , eventListeners =
                    [ onPreventDefault "mouseover" (Pointer <| Over highlightable.index)
                    , onPreventDefault "mouseleave" (Pointer <| Out highlightable.index)
                    , onPreventDefault "mouseup" (Pointer <| Up Nothing)
                    , onPreventDefault "mousedown" (Pointer <| Down highlightable.index)
                    , onPreventDefault "touchstart" (Pointer <| Down highlightable.index)
                    , attribute "data-interactive" ""
                    , Key.onKeyDownPreventDefault
                        [ Key.space (Keyboard <| ToggleHighlight highlightable.index)
                        , Key.right (Keyboard <| MoveRight highlightable.index)
                        , Key.left (Keyboard <| MoveLeft highlightable.index)
                        , Key.shiftRight (Keyboard <| SelectionExpandRight highlightable.index)
                        , Key.shiftLeft (Keyboard <| SelectionExpandLeft highlightable.index)
                        ]
                    , Key.onKeyUpPreventDefault
                        [ Key.shiftRight (Keyboard <| SelectionApplyTool highlightable.index)
                        , Key.shiftLeft (Keyboard <| SelectionApplyTool highlightable.index)
                        , Key.shift (Keyboard <| SelectionReset highlightable.index)
                        ]
                    ]
                , renderMarkdown = renderMarkdown
                , maybeTool = Just config.marker
                , hoveringIndex = config.hoveringIndex
                , hintingIndices = config.hintingIndices
<<<<<<< HEAD
                , ariaDetails = Nothing
=======
                , sorter = Just config.sorter
                , overlaps = overlaps
>>>>>>> 9d72864c
                }
                highlightable

        Highlightable.Static ->
            viewHighlightableSegment
                { interactiveHighlighterId = Nothing
                , focusIndex = config.focusIndex
                , eventListeners =
                    -- Static highlightables need listeners as well.
                    -- because otherwise we miss mouseup events
                    [ onPreventDefault "mouseup" (Pointer <| Up Nothing)
                    , onPreventDefault "mousedown" (Pointer <| Down highlightable.index)
                    , onPreventDefault "touchstart" (Pointer <| Down highlightable.index)
                    , attribute "data-static" ""
                    ]
                , renderMarkdown = renderMarkdown
                , maybeTool = Just config.marker
                , hoveringIndex = config.hoveringIndex
                , hintingIndices = config.hintingIndices
<<<<<<< HEAD
                , ariaDetails = Nothing
=======
                , sorter = Just config.sorter
                , overlaps = overlaps
>>>>>>> 9d72864c
                }
                highlightable


viewHighlightableSegment :
    { interactiveHighlighterId : Maybe String
    , focusIndex : Maybe Int
    , eventListeners : List (Attribute msg)
    , maybeTool : Maybe (Tool.Tool marker)
    , hoveringIndex : Maybe Int
    , hintingIndices : Maybe ( Int, Int )
    , renderMarkdown : Bool
<<<<<<< HEAD
    , ariaDetails : Maybe String
=======
    , sorter : Maybe (Sorter marker)
    , overlaps : Bool
>>>>>>> 9d72864c
    }
    -> Highlightable marker
    -> List Css.Style
    -> Html msg
viewHighlightableSegment ({ interactiveHighlighterId, focusIndex, eventListeners, renderMarkdown, ariaDetails } as config) highlightable markStyles =
    let
        whitespaceClass txt =
            -- we need to override whitespace styles in order to support
            -- student-provided paragraph indents in essay writing
            -- (specifically in Self Reviews)
            --
            -- TODO: there *has* to be a better way to do this, but what is it?
            -- Ideally we would be able to provide `List Css.Style` for these
            -- cases, since they'll probably be different for the quiz engine
            -- and essay writing.
            case txt of
                "\t" ->
                    [ class "highlighter-whitespace-tab" ]

                " " ->
                    [ class "highlighter-whitespace-single-space" ]

                "\n" ->
                    [ class "highlighter-whitespace-newline" ]

                _ ->
                    []

        isInteractive =
            interactiveHighlighterId /= Nothing
    in
    span
        (eventListeners
            ++ List.map (Html.Styled.Attributes.map never) highlightable.customAttributes
            ++ whitespaceClass highlightable.text
            ++ [ attribute "data-highlighter-item-index" <| String.fromInt highlightable.index
               , case interactiveHighlighterId of
                    Just highlighterId ->
                        Html.Styled.Attributes.id (highlightableId highlighterId highlightable.index)

                    Nothing ->
                        AttributesExtra.none
               , css
                    (Css.focus [ Css.zIndex (Css.int 1), Css.position Css.relative ]
                        :: highlightableStyle config [] highlightable
                        ++ markStyles
                    )
               , class "highlighter-highlightable"
               , case List.head highlightable.marked of
                    Just _ ->
                        class "highlighter-highlighted"

                    _ ->
                        AttributesExtra.none
               , case ariaDetails of
                    Just details ->
                        case highlightable.index of
                            0 ->
                                Aria.details details

                            _ ->
                                AttributesExtra.none

                    Nothing ->
                        AttributesExtra.none
               , if isInteractive then
                    Key.tabbable
                        (case focusIndex of
                            Nothing ->
                                False

                            Just i ->
                                highlightable.index == i
                        )

                 else
                    AttributesExtra.none
               ]
        )
        (if renderMarkdown then
            renderInlineMarkdown highlightable.text

         else
            [ Html.text highlightable.text ]
        )


renderInlineMarkdown : String -> List (Html msg)
renderInlineMarkdown text_ =
    let
        ( leftWhitespace, inner, rightWhitespace ) =
            String.foldr
                (\char ( l, i, r ) ->
                    if char == ' ' then
                        if i == "" then
                            ( l, i, String.cons char r )

                        else
                            ( String.cons char l, i, r )

                    else
                        ( "", String.cons char l ++ i, r )
                )
                ( "", "", "" )
                text_

        innerMarkdown =
            Markdown.Block.parse Nothing inner
                |> List.map
                    (Markdown.Block.walk
                        (inlinifyMarkdownBlock
                            >> Markdown.Block.PlainInlines
                        )
                    )
                |> List.concatMap Markdown.Block.toHtml
                |> List.map Html.fromUnstyled
    in
    Html.text leftWhitespace :: innerMarkdown ++ [ Html.text rightWhitespace ]


inlinifyMarkdownBlock : Markdown.Block.Block a b -> List (Markdown.Inline.Inline b)
inlinifyMarkdownBlock block =
    case block of
        Markdown.Block.BlankLine str ->
            [ Markdown.Inline.Text str ]

        Markdown.Block.ThematicBreak ->
            []

        Markdown.Block.Heading _ _ inlines ->
            inlines

        Markdown.Block.CodeBlock _ str ->
            [ Markdown.Inline.Text str ]

        Markdown.Block.Paragraph _ inlines ->
            inlines

        Markdown.Block.BlockQuote blocks ->
            List.concatMap inlinifyMarkdownBlock blocks

        Markdown.Block.List _ blocks ->
            List.concatMap inlinifyMarkdownBlock (List.concat blocks)

        Markdown.Block.PlainInlines inlines ->
            inlines

        Markdown.Block.Custom b blocks ->
            List.concatMap inlinifyMarkdownBlock blocks


highlightableId : String -> Int -> String
highlightableId highlighterId index =
    "highlighter-" ++ highlighterId ++ "-highlightable-" ++ String.fromInt index


highlightableStyle :
    { config
        | maybeTool : Maybe (Tool.Tool marker)
        , hoveringIndex : Maybe Int
        , hintingIndices : Maybe ( Int, Int )
        , sorter : Maybe (Sorter marker)
        , overlaps : Bool
    }
    -> List (Highlightable marker)
    -> Highlightable marker
    -> List Css.Style
highlightableStyle ({ maybeTool, hoveringIndex, hintingIndices } as config) highlightables ({ marked } as highlightable) =
    let
        isHinted =
            hintingIndices
                |> Maybe.map (\( a, b ) -> between a b highlightable)
                |> Maybe.withDefault False

        isHovered =
            hoveringIndex
                == Just highlightable.index
                || (if config.overlaps then
                        case ( hoveringIndex, config.sorter ) of
                            ( Just i, Just sorter ) ->
                                inHoveredGroupForOverlaps i sorter highlightables highlightable

                            _ ->
                                False

                    else
                        inHoveredGroupWithoutOverlaps config highlightables highlightable
                   )
    in
    case maybeTool of
        Nothing ->
            [ case List.head marked of
                Just markedWith ->
                    Css.batch markedWith.highlightClass

                Nothing ->
                    Css.backgroundColor Css.transparent
            ]

        Just (Tool.Marker marker) ->
            [ Css.property "user-select" "none"
            , case List.head marked of
                Just markedWith ->
                    if isHinted then
                        Css.batch marker.hintClass

                    else if isHovered then
                        -- Override marking with selected tool
                        Css.batch marker.hoverHighlightClass

                    else
                        -- otherwise, show the standard mark styles
                        Css.batch markedWith.highlightClass

                Nothing ->
                    if isHinted then
                        Css.batch marker.hintClass

                    else if isHovered then
                        -- When Hovered but not marked
                        [ marker.hoverClass
                        , marker.startGroupClass
                        , marker.endGroupClass
                        ]
                            |> List.concat
                            |> Css.batch

                    else
                        Css.backgroundColor Css.transparent
            ]

        Just (Tool.Eraser eraser_) ->
            case List.head marked of
                Just markedWith ->
                    [ Css.property "user-select" "none"
                    , Css.batch markedWith.highlightClass
                    , Css.batch
                        (if isHinted then
                            eraser_.hintClass

                         else if isHovered then
                            eraser_.hoverClass

                         else
                            []
                        )
                    ]

                Nothing ->
                    [ Css.property "user-select" "none", Css.backgroundColor Css.transparent ]


{-| Helper for `on` to preventDefault.
-}
onPreventDefault : String -> msg -> Attribute msg
onPreventDefault name msg =
    let
        -- If we attempt to preventDefault on an event which is not cancelable
        -- Chrome will blow up and complain that:
        --
        -- Ignored attempt to cancel a touchmove event with cancelable=false,
        -- for example because scrolling is in progress and cannot be interrupted.
        --
        -- So instead we only preventDefault when it is safe to do so.
        checkIfCancelable =
            Json.Decode.field "cancelable" Json.Decode.bool
                |> Json.Decode.map (\result -> ( msg, result ))
    in
    Events.preventDefaultOn name
        checkIfCancelable<|MERGE_RESOLUTION|>--- conflicted
+++ resolved
@@ -744,6 +744,7 @@
         , id = model.id
         , highlightables = model.highlightables
         , sorter = Just model.sorter
+        , ariaDetails = model.ariaDetails
         }
 
 
@@ -759,35 +760,8 @@
         , viewSegment = viewHighlightable { renderMarkdown = False, overlaps = True } model
         , id = model.id
         , highlightables = model.highlightables
-<<<<<<< HEAD
-        }
-
-
-{-| -}
-staticWithOverlappingHighlights : { config | id : String, highlightables : List (Highlightable marker), ariaDetails : Maybe String } -> Html msg
-staticWithOverlappingHighlights config =
-    view_
-        { showTagsInline = False
-        , maybeTool = Nothing
-        , hoveringIndex = Nothing
-        , hintingIndices = Nothing
-        , overlaps = True
-        , viewSegment =
-            viewHighlightableSegment
-                { interactiveHighlighterId = Nothing
-                , focusIndex = Nothing
-                , eventListeners = []
-                , maybeTool = Nothing
-                , hoveringIndex = Nothing
-                , hintingIndices = Nothing
-                , renderMarkdown = False
-                , ariaDetails = config.ariaDetails
-                }
-        , id = config.id
-        , highlightables = config.highlightables
-=======
         , sorter = Just model.sorter
->>>>>>> 9d72864c
+        , ariaDetails = model.ariaDetails
         }
 
 
@@ -810,6 +784,7 @@
         , id = model.id
         , highlightables = model.highlightables
         , sorter = Just model.sorter
+        , ariaDetails = model.ariaDetails
         }
 
 
@@ -831,16 +806,14 @@
                 , hoveringIndex = Nothing
                 , hintingIndices = Nothing
                 , renderMarkdown = False
-<<<<<<< HEAD
-                , ariaDetails = Nothing
-=======
                 , sorter = Nothing
                 , overlaps = False
->>>>>>> 9d72864c
+                , ariaDetails = Nothing
                 }
         , id = config.id
         , highlightables = config.highlightables
         , sorter = Nothing
+        , ariaDetails = Nothing
         }
 
 
@@ -868,16 +841,14 @@
                 , hoveringIndex = Nothing
                 , hintingIndices = Nothing
                 , renderMarkdown = True
-<<<<<<< HEAD
-                , ariaDetails = Nothing
-=======
                 , sorter = Nothing
                 , overlaps = False
->>>>>>> 9d72864c
+                , ariaDetails = Nothing
                 }
         , id = config.id
         , highlightables = config.highlightables
         , sorter = Nothing
+        , ariaDetails = Nothing
         }
 
 
@@ -895,12 +866,9 @@
                 , hoveringIndex = Nothing
                 , hintingIndices = Nothing
                 , renderMarkdown = False
-<<<<<<< HEAD
-                , ariaDetails = Nothing
-=======
                 , sorter = Nothing
                 , overlaps = False
->>>>>>> 9d72864c
+                , ariaDetails = Nothing
                 }
     in
     view_
@@ -913,6 +881,7 @@
         , id = config.id
         , highlightables = config.highlightables
         , sorter = Nothing
+        , ariaDetails = Nothing
         }
 
 
@@ -936,12 +905,9 @@
                 , hoveringIndex = Nothing
                 , hintingIndices = Nothing
                 , renderMarkdown = True
-<<<<<<< HEAD
-                , ariaDetails = Nothing
-=======
                 , sorter = Nothing
                 , overlaps = False
->>>>>>> 9d72864c
+                , ariaDetails = Nothing
                 }
     in
     view_
@@ -954,6 +920,7 @@
         , id = config.id
         , highlightables = config.highlightables
         , sorter = Nothing
+        , ariaDetails = Nothing
         }
 
 
@@ -1026,6 +993,7 @@
     , viewSegment : Highlightable marker -> List Css.Style -> Html msg
     , highlightables : List (Highlightable marker)
     , id : String
+    , ariaDetails : Maybe String
     }
     -> Html msg
 view_ config =
@@ -1118,12 +1086,9 @@
                 , maybeTool = Just config.marker
                 , hoveringIndex = config.hoveringIndex
                 , hintingIndices = config.hintingIndices
-<<<<<<< HEAD
-                , ariaDetails = Nothing
-=======
                 , sorter = Just config.sorter
                 , overlaps = overlaps
->>>>>>> 9d72864c
+                , ariaDetails = Nothing
                 }
                 highlightable
 
@@ -1143,12 +1108,9 @@
                 , maybeTool = Just config.marker
                 , hoveringIndex = config.hoveringIndex
                 , hintingIndices = config.hintingIndices
-<<<<<<< HEAD
-                , ariaDetails = Nothing
-=======
                 , sorter = Just config.sorter
                 , overlaps = overlaps
->>>>>>> 9d72864c
+                , ariaDetails = Nothing
                 }
                 highlightable
 
@@ -1161,12 +1123,9 @@
     , hoveringIndex : Maybe Int
     , hintingIndices : Maybe ( Int, Int )
     , renderMarkdown : Bool
-<<<<<<< HEAD
-    , ariaDetails : Maybe String
-=======
     , sorter : Maybe (Sorter marker)
     , overlaps : Bool
->>>>>>> 9d72864c
+    , ariaDetails : Maybe String
     }
     -> Highlightable marker
     -> List Css.Style
