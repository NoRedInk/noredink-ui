module Nri.Ui.Highlighter.V5 exposing
    ( Model, Msg(..), PointerMsg(..)
    , init, update
    , view, static, staticWithTags
    , viewMarkdown, staticMarkdown, staticMarkdownWithTags
    , viewWithOverlappingHighlights
    , Intent(..), hasChanged, HasChanged(..)
    , removeHighlights
    , clickedHighlightable, hoveredHighlightable
    , selectShortest
    )

{-| Changes from V4:

  - adds `isHovering` to track whether the user is already hovering over a group,
    so that we don't reapply hover styles when the user toggles a highlight.
  - renames `Blur` to `MouseOut` to be more consistent with `MouseOver` and because it's
    not really a blur event.

Highlighter provides a view/model/update to display a view to highlight text and show marks.


# Patch changes:

<<<<<<< HEAD
  - Optimized `selectShortest` for the normal case of 0 or 1 highlight.
=======
  - Made all highlighter views lazy
>>>>>>> fb3f1428


# Types

@docs Model, Msg, PointerMsg


# Init/View/Update

@docs init, update

@docs view, static, staticWithTags
@docs viewMarkdown, staticMarkdown, staticMarkdownWithTags
@docs viewWithOverlappingHighlights


## Intents

@docs Intent, hasChanged, HasChanged


## Setters

@docs removeHighlights


## Getters

@docs clickedHighlightable, hoveredHighlightable
@docs selectShortest

-}

import Accessibility.Styled.Key as Key
import Browser.Dom as Dom
import Css
import Html.Styled as Html exposing (Attribute, Html, p, span)
import Html.Styled.Attributes exposing (attribute, class, css)
import Html.Styled.Events as Events
import Html.Styled.Lazy exposing (lazy)
import Json.Decode
import List.Extra
import Markdown.Block
import Markdown.Inline
import Nri.Ui.Highlightable.V3 as Highlightable exposing (Highlightable)
import Nri.Ui.HighlighterTool.V1 as Tool
import Nri.Ui.Html.Attributes.V2 as AttributesExtra
import Nri.Ui.Mark.V6 as Mark exposing (Mark)
import Set exposing (Set)
import Sort exposing (Sorter)
import Sort.Dict as Dict
import Sort.Set
import Task



-- Model


{-| Model of a highlighter
-}
type alias Model marker =
    { -- Used to identify a highlighter. This is necessary when there are
      -- multiple highlighters on the same page because we add listeners
      -- in javascript (see ./highlighter.js) and because we move focus by id for keyboard users.
      id : String
    , highlightables : List (Highlightable marker) -- The actual highlightable elements
    , marker : Tool.Tool marker -- Currently used marker
    , joinAdjacentInteractiveHighlights : Bool
    , sorter : Sorter marker

    -- Internal state to track user's interactions
    , hintingIndices : Maybe ( Int, Int )
    , mouseDownIndex : Maybe Int
    , mouseOverIndex : Maybe Int
    , isInitialized : Initialized
    , hasChanged : HasChanged
    , selectionStartIndex : Maybe Int
    , selectionEndIndex : Maybe Int
    , focusIndex : Maybe Int

    -- We want to track whether the user is already hovering over a group,
    -- so that we don't reapply hover styles when the user toggles a highlight.
    , isHovering : Bool
    }


{-| -}
type HasChanged
    = Changed
    | NotChanged


type Initialized
    = Initialized
    | NotInitialized


{-| Setup initial model

joinAdjacentInteractiveHighlights - When true, and static highlightables are sandwiched by highlighted interactive highlightables of the same type, apply the highlight to the static highlightable as well.

-}
init :
    { id : String
    , highlightables : List (Highlightable marker)
    , marker : Tool.Tool marker
    , joinAdjacentInteractiveHighlights : Bool
    , sorter : Sorter marker
    }
    -> Model marker
init config =
    { id = config.id
    , highlightables =
        if config.joinAdjacentInteractiveHighlights then
            Highlightable.joinAdjacentInteractiveHighlights config.sorter config.highlightables

        else
            config.highlightables
    , marker = config.marker
    , joinAdjacentInteractiveHighlights = config.joinAdjacentInteractiveHighlights
    , sorter = config.sorter

    -- Internal state to track user's interactions
    , hintingIndices = Nothing
    , mouseDownIndex = Nothing
    , mouseOverIndex = Nothing
    , isInitialized = NotInitialized
    , hasChanged = NotChanged
    , selectionStartIndex = Nothing
    , selectionEndIndex = Nothing
    , focusIndex =
        List.Extra.findIndex (\highlightable -> .type_ highlightable == Highlightable.Interactive) config.highlightables
    , isHovering = False
    }



-- UPDATE


{-| -}
type Msg marker
    = Pointer PointerMsg
    | Keyboard KeyboardMsg
    | Focused (Result Dom.Error ())


{-| Messages used by highlighter when interacting with a mouse or finger.
-}
type PointerMsg
    = Down Int
    | Out
    | Over Int
      -- the `Maybe String`s here are for detecting touchend events via
      -- subscription--we listen at the document level but get the id associated
      -- with the subscription when it fires messages. Mouse-triggered events
      -- will not have this info!
    | Move (Maybe String) Int
    | Up (Maybe String)
    | Ignored


type KeyboardMsg
    = MoveLeft Int
    | MoveRight Int
    | SelectionExpandLeft Int
    | SelectionExpandRight Int
    | SelectionApplyTool Int
    | SelectionReset Int
    | ToggleHighlight Int


{-| Possible intents or "external effects" that the Highlighter can request (see `perform`).
-}
type Intent
    = Intent
        { listenTo : ListenTo
        , changed : HasChanged
        }


type alias ListenTo =
    Maybe String


{-| Get intent based on the resulting model from `update`.

  - This ensures that we initialize the highlighter in JS exactly once.
  - Sets the `hasChanged` flag if the model has changed. This is used by the user of `Highlighter` to
    determine whether they want to execute follow up actions.

-}
withIntent : ( Model m, Cmd (Msg m) ) -> ( Model m, Cmd (Msg m), Intent )
withIntent ( new, cmd ) =
    ( { new | isInitialized = Initialized, hasChanged = NotChanged }
    , cmd
    , Intent
        { listenTo =
            case new.isInitialized of
                Initialized ->
                    Nothing

                NotInitialized ->
                    Just new.id
        , changed = new.hasChanged
        }
    )


{-| Check if the highlighter has changed.
-}
hasChanged : Intent -> HasChanged
hasChanged (Intent { changed }) =
    changed


{-| Actions are used as an intermediate algebra from pointer events to actual changes to the model.
-}
type Action marker
    = Focus Int
    | Hint Int Int
    | MouseDown Int
    | MouseUp
    | MouseOver Int
    | MouseOut
    | RemoveHint
    | Save (Tool.MarkerModel marker)
    | Toggle Int (Tool.MarkerModel marker)
    | StartSelection Int
    | ExpandSelection Int
    | ResetSelection


{-| Update for highlighter returning additional info about whether there was a change
-}
update : Msg marker -> Model marker -> ( Model marker, Cmd (Msg marker), Intent )
update msg model =
    withIntent <|
        case msg of
            Pointer pointerMsg ->
                pointerEventToActions pointerMsg model
                    |> performActions model
                    |> Tuple.mapFirst maybeJoinAdjacentInteractiveHighlights

            Keyboard keyboardMsg ->
                keyboardEventToActions keyboardMsg model
                    |> performActions model
                    |> Tuple.mapFirst maybeJoinAdjacentInteractiveHighlights

            Focused _ ->
                ( model, Cmd.none )


maybeJoinAdjacentInteractiveHighlights : Model m -> Model m
maybeJoinAdjacentInteractiveHighlights model =
    if model.joinAdjacentInteractiveHighlights then
        { model | highlightables = Highlightable.joinAdjacentInteractiveHighlights model.sorter model.highlightables }

    else
        model


nextInteractiveIndex : Int -> List (Highlightable marker) -> Maybe Int
nextInteractiveIndex index highlightables =
    let
        isInteractive highlightable =
            .type_ highlightable == Highlightable.Interactive

        interactiveHighlightables =
            List.filter isInteractive highlightables
    in
    List.foldl
        (\x ( maybeNextIndex, hasIndexMatched ) ->
            if hasIndexMatched then
                ( Just x.index, False )

            else
                ( maybeNextIndex, x.index == index )
        )
        ( Nothing, False )
        interactiveHighlightables
        |> Tuple.first


previousInteractiveIndex : Int -> List (Highlightable marker) -> Maybe Int
previousInteractiveIndex index highlightables =
    let
        isInteractive highlightable =
            .type_ highlightable == Highlightable.Interactive

        interactiveHighlightables =
            List.filter isInteractive highlightables
    in
    List.foldr
        (\x ( maybeNextIndex, hasIndexMatched ) ->
            if hasIndexMatched then
                ( Just x.index, False )

            else
                ( maybeNextIndex, x.index == index )
        )
        ( Nothing, False )
        interactiveHighlightables
        |> Tuple.first


keyboardEventToActions : KeyboardMsg -> Model marker -> List (Action marker)
keyboardEventToActions msg model =
    case msg of
        MoveLeft index ->
            case previousInteractiveIndex index model.highlightables of
                Nothing ->
                    []

                Just i ->
                    [ Focus i, ResetSelection, RemoveHint ]

        MoveRight index ->
            case nextInteractiveIndex index model.highlightables of
                Nothing ->
                    []

                Just i ->
                    [ Focus i, ResetSelection, RemoveHint ]

        SelectionExpandLeft index ->
            case previousInteractiveIndex index model.highlightables of
                Nothing ->
                    []

                Just i ->
                    Focus i
                        :: (case model.selectionStartIndex of
                                Just startIndex ->
                                    [ ExpandSelection i, Hint startIndex i ]

                                Nothing ->
                                    [ StartSelection index, ExpandSelection i, Hint index i ]
                           )

        SelectionExpandRight index ->
            case nextInteractiveIndex index model.highlightables of
                Nothing ->
                    []

                Just i ->
                    Focus i
                        :: (case model.selectionStartIndex of
                                Just startIndex ->
                                    [ ExpandSelection i, Hint startIndex i ]

                                Nothing ->
                                    [ StartSelection index, ExpandSelection i, Hint index i ]
                           )

        SelectionApplyTool index ->
            case model.marker of
                Tool.Marker marker ->
                    [ Save marker, ResetSelection, Focus index ]

                Tool.Eraser _ ->
                    [ RemoveHint, ResetSelection, Focus index ]

        SelectionReset index ->
            [ ResetSelection, RemoveHint, Focus index ]

        ToggleHighlight index ->
            case model.marker of
                Tool.Marker marker ->
                    [ Toggle index marker
                    , Focus index
                    ]

                Tool.Eraser _ ->
                    [ MouseOver index
                    , Hint index index
                    , MouseUp
                    , RemoveHint
                    , Focus index
                    ]


{-| Pointer events to actions.
-}
pointerEventToActions : PointerMsg -> Model marker -> List (Action marker)
pointerEventToActions msg model =
    case msg of
        Ignored ->
            []

        Move _ eventIndex ->
            case model.mouseDownIndex of
                Just downIndex ->
                    [ MouseOver eventIndex
                    , Hint downIndex eventIndex
                    ]

                Nothing ->
                    -- We're dealing with a touch move that hasn't been where
                    -- the initial touch down was not over a highlightable
                    -- region. We need to pretend like the first move into the
                    -- highlightable region was actually a touch down.
                    pointerEventToActions (Down eventIndex) model

        Over eventIndex ->
            case model.mouseDownIndex of
                Just downIndex ->
                    [ MouseOver eventIndex
                    , Hint downIndex eventIndex
                    ]

                Nothing ->
                    if not model.isHovering then
                        [ MouseOver eventIndex ]

                    else
                        []

        Out ->
            [ MouseOut ]

        Down eventIndex ->
            [ MouseOver eventIndex
            , MouseDown eventIndex
            , Hint eventIndex eventIndex
            ]

        Up _ ->
            let
                save marker =
                    case ( model.mouseOverIndex, model.mouseDownIndex ) of
                        ( Just overIndex, Just downIndex ) ->
                            if overIndex == downIndex then
                                [ Toggle downIndex marker ]

                            else
                                [ Save marker ]

                        ( Nothing, Just downIndex ) ->
                            [ Save marker ]

                        _ ->
                            []
            in
            case model.marker of
                Tool.Marker marker ->
                    MouseUp :: save marker

                Tool.Eraser _ ->
                    [ MouseUp, RemoveHint ]


{-| We fold over actions using (Model marker) as the accumulator.
-}
performActions : Model marker -> List (Action marker) -> ( Model marker, Cmd (Msg m) )
performActions model actions =
    List.foldl performAction ( model, [] ) actions
        |> Tuple.mapSecond Cmd.batch


{-| Performs actual changes to the model, or emit a command.
-}
performAction : Action marker -> ( Model marker, List (Cmd (Msg m)) ) -> ( Model marker, List (Cmd (Msg m)) )
performAction action ( model, cmds ) =
    case action of
        Focus index ->
            ( { model | focusIndex = Just index }
            , Task.attempt Focused (Dom.focus (highlightableId model.id index)) :: cmds
            )

        Hint start end ->
            ( { model | hintingIndices = Just ( start, end ) }, cmds )

        Save marker ->
            case model.hintingIndices of
                Just hinting ->
                    ( { model
                        | highlightables = saveHinted marker hinting model.highlightables
                        , hasChanged = Changed
                        , hintingIndices = Nothing
                      }
                    , cmds
                    )

                Nothing ->
                    ( model, cmds )

        Toggle index marker ->
            ( { model
                | highlightables = toggleHinted index marker model.highlightables
                , hasChanged = Changed
                , hintingIndices = Nothing
              }
            , cmds
            )

        RemoveHint ->
            case model.hintingIndices of
                Just hinting ->
                    ( { model
                        | highlightables = removeHinted hinting model.highlightables
                        , hasChanged = Changed
                        , hintingIndices = Nothing
                      }
                    , cmds
                    )

                Nothing ->
                    ( model, cmds )

        MouseDown index ->
            ( { model | mouseDownIndex = Just index }, cmds )

        MouseUp ->
            ( { model | mouseDownIndex = Nothing, mouseOverIndex = Nothing }, cmds )

        MouseOver index ->
            ( { model | mouseOverIndex = Just index, isHovering = True }, cmds )

        MouseOut ->
            ( { model | mouseOverIndex = Nothing, isHovering = False }, cmds )

        StartSelection index ->
            ( { model | selectionStartIndex = Just index }, cmds )

        ExpandSelection index ->
            ( { model | selectionEndIndex = Just index }, cmds )

        ResetSelection ->
            ( { model | selectionStartIndex = Nothing, selectionEndIndex = Nothing }, cmds )


isHinted : Maybe ( Int, Int ) -> Highlightable marker -> Bool
isHinted hintingIndices x =
    case hintingIndices of
        Just ( from, to ) ->
            between from to x

        Nothing ->
            False


between : Int -> Int -> Highlightable marker -> Bool
between from to { index } =
    if from < to then
        from <= index && index <= to

    else
        to <= index && index <= from


saveHinted : Tool.MarkerModel marker -> ( Int, Int ) -> List (Highlightable marker) -> List (Highlightable marker)
saveHinted marker ( hintBeginning, hintEnd ) =
    List.map
        (\highlightable ->
            if between hintBeginning hintEnd highlightable then
                Highlightable.set (Just marker) highlightable

            else
                highlightable
        )
        >> trimHighlightableGroups


toggleHinted : Int -> Tool.MarkerModel marker -> List (Highlightable marker) -> List (Highlightable marker)
toggleHinted index marker highlightables =
    let
        hintedRange =
            inSameRange index highlightables

        inClickedRange highlightable =
            Set.member highlightable.index hintedRange

        toggle highlightable =
            if inClickedRange highlightable && Just marker == List.head highlightable.marked then
                Highlightable.set Nothing highlightable

            else if highlightable.index == index then
                Highlightable.set (Just marker) highlightable

            else
                highlightable
    in
    List.map toggle highlightables
        |> trimHighlightableGroups


{-| This removes all-static highlights. We need to track events on static elements,
so that we don't miss mouse events if a user starts or ends a highlight on a space, say,
but we should only persist changes to interactive segments.
It is meant to be called as a clean up after the highlightings have been changed.
-}
trimHighlightableGroups : List (Highlightable marker) -> List (Highlightable marker)
trimHighlightableGroups highlightables =
    let
        apply segment ( lastInteractiveHighlighterMarkers, staticAcc, acc ) =
            -- logic largely borrowed from joinAdjacentInteractiveHighlights.
            -- TODO in the next version: clean up the implementation!
            case segment.type_ of
                Highlightable.Interactive ->
                    let
                        bracketingHighlightTypes =
                            List.filterMap (\x -> List.Extra.find ((==) x) lastInteractiveHighlighterMarkers)
                                segment.marked

                        static_ =
                            -- for every static tag, ensure that if it's not between interactive segments
                            -- that share a mark in common, marks are removed.
                            List.map
                                (\s ->
                                    { s
                                        | marked =
                                            List.filterMap (\x -> List.Extra.find ((==) x) bracketingHighlightTypes)
                                                s.marked
                                    }
                                )
                                staticAcc
                    in
                    ( segment.marked, [], segment :: static_ ++ acc )

                Highlightable.Static ->
                    ( lastInteractiveHighlighterMarkers, segment :: staticAcc, acc )
    in
    highlightables
        |> List.foldr apply ( [], [], [] )
        |> (\( _, static_, acc ) -> removeHighlights_ static_ ++ acc)
        |> List.foldl apply ( [], [], [] )
        |> (\( _, static_, acc ) -> removeHighlights_ static_ ++ acc)
        |> List.reverse


{-| Finds the group indexes of the groups which are in the same highlighting as the group index
passed in the first argument.
-}
inSameRange : Int -> List (Highlightable marker) -> Set Int
inSameRange index highlightables =
    List.Extra.groupWhile (\a b -> a.marked == b.marked) highlightables
        |> List.map (\( first, rest ) -> first.index :: List.map .index rest)
        |> List.Extra.find (List.member index)
        |> Maybe.withDefault []
        |> Set.fromList


removeHinted : ( Int, Int ) -> List (Highlightable marker) -> List (Highlightable marker)
removeHinted ( hintBeginning, hintEnd ) =
    List.map
        (\highlightable ->
            if between hintBeginning hintEnd highlightable then
                Highlightable.set Nothing highlightable

            else
                highlightable
        )


{-| -}
removeHighlights : Model marker -> Model marker
removeHighlights model =
    { model | highlightables = removeHighlights_ model.highlightables }


removeHighlights_ : List (Highlightable m) -> List (Highlightable m)
removeHighlights_ =
    List.map (Highlightable.set Nothing)


{-| You are not likely to need this helper unless you're working with inline commenting.
-}
clickedHighlightable : Model marker -> Maybe (Highlightable.Highlightable marker)
clickedHighlightable model =
    Maybe.andThen (\i -> Highlightable.byId i model.highlightables) model.mouseDownIndex


{-| You are not likely to need this helper unless you're working with inline commenting.
-}
hoveredHighlightable : Model marker -> Maybe (Highlightable.Highlightable marker)
hoveredHighlightable model =
    Maybe.andThen (\i -> Highlightable.byId i model.highlightables) model.mouseOverIndex


isHovered_ :
    { config
        | mouseOverIndex : Maybe Int
        , mouseDownIndex : Maybe Int
        , hintingIndices : Maybe ( Int, Int )
        , highlightables : List (Highlightable marker)
        , overlaps : Bool
        , sorter : Maybe (Sorter marker)
        , maybeTool : Maybe tool
    }
    -> List (List (Highlightable ma))
    -> Highlightable marker
    -> Bool
isHovered_ config groups highlightable =
    case config.maybeTool of
        Nothing ->
            False

        Just _ ->
            directlyHoveringInteractiveSegment config highlightable
                || (if config.overlaps then
                        case config.sorter of
                            Just sorter ->
                                inHoveredGroupForOverlaps config sorter highlightable

                            _ ->
                                False

                    else
                        inHoveredGroupWithoutOverlaps config groups highlightable
                   )


directlyHoveringInteractiveSegment : { config | mouseOverIndex : Maybe Int } -> Highlightable m -> Bool
directlyHoveringInteractiveSegment { mouseOverIndex } highlightable =
    (mouseOverIndex == Just highlightable.index)
        && (highlightable.type_ == Highlightable.Interactive)


inHoveredGroupWithoutOverlaps :
    { config
        | mouseOverIndex : Maybe Int
        , hintingIndices : Maybe ( Int, Int )
        , highlightables : List (Highlightable marker)
    }
    -> List (List (Highlightable ma))
    -> Highlightable m
    -> Bool
inHoveredGroupWithoutOverlaps config groups highlightable =
    case highlightable.marked of
        [] ->
            -- if the highlightable is not marked, then it shouldn't
            -- take on group hover styles
            -- if the mouse is over it, it's hovered.
            -- otherwise, it's not!
            Just highlightable.index == config.mouseOverIndex

        _ ->
            -- if the highlightable is in a group that's hovered,
            -- apply hovered styles
            groups
                |> List.filter (List.any (.index >> (==) highlightable.index))
                |> List.head
                |> Maybe.withDefault []
                |> List.any (.index >> Just >> (==) config.mouseOverIndex)


inHoveredGroupForOverlaps :
    { config
        | mouseOverIndex : Maybe Int
        , mouseDownIndex : Maybe Int
        , highlightables : List (Highlightable marker)
    }
    -> Sorter marker
    -> Highlightable marker
    -> Bool
inHoveredGroupForOverlaps config sorter highlightable =
    let
        byIndex =
            .highlightables
                >> List.Extra.find (\h -> Just h.index == config.mouseOverIndex)
    in
    case config.mouseDownIndex of
        Just _ ->
            -- If the user is actively highlighting, don't show the entire highlighted region as hovered
            -- This is so that when creating an overlap, the hover styles don't imply that you've
            -- selected more than you have
            False

        Nothing ->
            case selectShortest byIndex { highlightables = config.highlightables, sorter = sorter } of
                Just marker ->
                    List.member marker (List.map .kind highlightable.marked)

                Nothing ->
                    False


{-| Highlights can overlap. Sometimes, we want to apply a certain behavior (e.g., hover color change) on just the shortest
highlight. Use this function to find out which marker applies to the least amount of text.

Note that this is shortest by text length, not shortest by number of highlightables.

You are not likely to need this helper unless you're working with inline commenting.

-}
selectShortest :
    ({ model | highlightables : List (Highlightable marker), sorter : Sorter marker } -> Maybe (Highlightable marker))
    -> { model | highlightables : List (Highlightable marker), sorter : Sorter marker }
    -> Maybe marker
selectShortest getHighlightable state =
    getHighlightable state
        |> Maybe.andThen
            (\highlightable ->
                case List.map .kind highlightable.marked of
                    [] ->
                        Nothing

                    -- If there is only highlight, we know it to the be shortest
                    [ highlightableKind ] ->
                        Just highlightableKind

                    manyKinds ->
                        let
                            candidateIds =
                                Sort.Set.fromList state.sorter manyKinds
                        in
                        highlightLengths state
                            |> List.filter (\{ marker } -> Sort.Set.memberOf candidateIds marker)
                            |> List.Extra.minimumBy .length
                            |> Maybe.map .marker
            )


highlightLengths : { model | highlightables : List (Highlightable marker), sorter : Sorter marker } -> List { marker : marker, length : Int }
highlightLengths model =
    model.highlightables
        |> List.concatMap
            (\highlightable ->
                List.map
                    (\{ kind } ->
                        ( kind
                        , String.length highlightable.text
                        )
                    )
                    highlightable.marked
            )
        |> List.foldl
            (\( marker, textLength ) lengths ->
                Dict.update marker
                    (\value ->
                        value
                            |> Maybe.map (\length -> length + textLength)
                            |> Maybe.withDefault textLength
                            |> Just
                    )
                    lengths
            )
            (Dict.empty model.sorter)
        |> Dict.toList
        |> List.map (\( marker, length ) -> { marker = marker, length = length })



-- VIEWS


{-| -}
view : Model marker -> Html (Msg marker)
view =
    lazy
        (\model ->
            view_
                { showTagsInline = False
                , maybeTool = Just model.marker
                , mouseOverIndex = model.mouseOverIndex
                , mouseDownIndex = model.mouseDownIndex
                , hintingIndices = model.hintingIndices
                , overlaps = False
                , viewSegment = viewHighlightable { renderMarkdown = False, overlaps = False } model
                , id = model.id
                , highlightables = model.highlightables
                , sorter = Just model.sorter
                }
        )


{-| -}
viewWithOverlappingHighlights : Model marker -> Html (Msg marker)
viewWithOverlappingHighlights =
    lazy
        (\model ->
            view_
                { showTagsInline = False
                , maybeTool = Just model.marker
                , mouseOverIndex = model.mouseOverIndex
                , mouseDownIndex = model.mouseDownIndex
                , hintingIndices = model.hintingIndices
                , overlaps = True
                , viewSegment = viewHighlightable { renderMarkdown = False, overlaps = True } model
                , id = model.id
                , highlightables = model.highlightables
                , sorter = Just model.sorter
                }
        )


{-| Same as `view`, but will render strings like "_blah_" inside of emphasis tags.

WARNING: the version of markdown used here is extremely limited, as the highlighter content needs to be entirely in-line content. Lists & other block-level elements will _not_ render as they usually would!

WARNING: markdown is rendered highlightable by highlightable, so be sure to provide highlightables like ["_New York Times_"]["*New York Times*"], NOT like ["_New ", "York ", "Times_"]["*New ", "York ", "Times*"]

-}
viewMarkdown : Model marker -> Html (Msg marker)
viewMarkdown =
    lazy
        (\model ->
            view_
                { showTagsInline = False
                , maybeTool = Just model.marker
                , mouseOverIndex = model.mouseOverIndex
                , mouseDownIndex = model.mouseDownIndex
                , hintingIndices = model.hintingIndices
                , overlaps = False
                , viewSegment = viewHighlightable { renderMarkdown = True, overlaps = False } model
                , id = model.id
                , highlightables = model.highlightables
                , sorter = Just model.sorter
                }
        )


{-| -}
static : { config | id : String, highlightables : List (Highlightable marker) } -> Html msg
static =
    lazy
        (\config ->
            view_
                { showTagsInline = False
                , maybeTool = Nothing
                , mouseOverIndex = Nothing
                , mouseDownIndex = Nothing
                , hintingIndices = Nothing
                , overlaps = False
                , viewSegment =
                    viewHighlightableSegment
                        { interactiveHighlighterId = Nothing
                        , focusIndex = Nothing
                        , eventListeners = []
                        , maybeTool = Nothing
                        , mouseOverIndex = Nothing
                        , mouseDownIndex = Nothing
                        , hintingIndices = Nothing
                        , renderMarkdown = False
                        , sorter = Nothing
                        , overlaps = False
                        }
                , id = config.id
                , highlightables = config.highlightables
                , sorter = Nothing
                }
        )


{-| Same as `static`, but will render strings like "_blah_" inside of emphasis tags.

WARNING: the version of markdown used here is extremely limited, as the highlighter content needs to be entirely in-line content. Lists & other block-level elements will _not_ render as they usually would!

WARNING: markdown is rendered highlightable by highlightable, so be sure to provide highlightables like ["_New York Times_"]["*New York Times*"], NOT like ["_New ", "York ", "Times_"]["*New ", "York ", "Times*"]

-}
staticMarkdown : { config | id : String, highlightables : List (Highlightable marker) } -> Html msg
staticMarkdown =
    lazy
        (\config ->
            view_
                { showTagsInline = False
                , maybeTool = Nothing
                , mouseOverIndex = Nothing
                , mouseDownIndex = Nothing
                , hintingIndices = Nothing
                , overlaps = False
                , viewSegment =
                    viewHighlightableSegment
                        { interactiveHighlighterId = Nothing
                        , focusIndex = Nothing
                        , eventListeners = []
                        , maybeTool = Nothing
                        , mouseOverIndex = Nothing
                        , mouseDownIndex = Nothing
                        , hintingIndices = Nothing
                        , renderMarkdown = True
                        , sorter = Nothing
                        , overlaps = False
                        }
                , id = config.id
                , highlightables = config.highlightables
                , sorter = Nothing
                }
        )


{-| -}
staticWithTags : { config | id : String, highlightables : List (Highlightable marker) } -> Html msg
staticWithTags =
    lazy
        (\config ->
            let
                viewStaticHighlightableWithTags : Highlightable marker -> List Css.Style -> Html msg
                viewStaticHighlightableWithTags =
                    viewHighlightableSegment
                        { interactiveHighlighterId = Nothing
                        , focusIndex = Nothing
                        , eventListeners = []
                        , maybeTool = Nothing
                        , mouseOverIndex = Nothing
                        , mouseDownIndex = Nothing
                        , hintingIndices = Nothing
                        , renderMarkdown = False
                        , sorter = Nothing
                        , overlaps = False
                        }
            in
            view_
                { showTagsInline = True
                , maybeTool = Nothing
                , mouseOverIndex = Nothing
                , mouseDownIndex = Nothing
                , hintingIndices = Nothing
                , overlaps = False
                , viewSegment = viewStaticHighlightableWithTags
                , id = config.id
                , highlightables = config.highlightables
                , sorter = Nothing
                }
        )


{-| Same as `staticWithTags`, but will render strings like "_blah_" inside of emphasis tags.

WARNING: the version of markdown used here is extremely limited, as the highlighter content needs to be entirely in-line content. Lists & other block-level elements will _not_ render as they usually would!

WARNING: markdown is rendered highlightable by highlightable, so be sure to provide highlightables like ["_New York Times_"]["*New York Times*"], NOT like ["_New ", "York ", "Times_"]["*New ", "York ", "Times*"]

-}
staticMarkdownWithTags : { config | id : String, highlightables : List (Highlightable marker) } -> Html msg
staticMarkdownWithTags =
    lazy
        (\config ->
            let
                viewStaticHighlightableWithTags : Highlightable marker -> List Css.Style -> Html msg
                viewStaticHighlightableWithTags =
                    viewHighlightableSegment
                        { interactiveHighlighterId = Nothing
                        , focusIndex = Nothing
                        , eventListeners = []
                        , maybeTool = Nothing
                        , mouseOverIndex = Nothing
                        , mouseDownIndex = Nothing
                        , hintingIndices = Nothing
                        , renderMarkdown = True
                        , sorter = Nothing
                        , overlaps = False
                        }
            in
            view_
                { showTagsInline = True
                , maybeTool = Nothing
                , mouseOverIndex = Nothing
                , mouseDownIndex = Nothing
                , hintingIndices = Nothing
                , overlaps = False
                , viewSegment = viewStaticHighlightableWithTags
                , id = config.id
                , highlightables = config.highlightables
                , sorter = Nothing
                }
        )


{-| Groups highlightables with the same state together.
-}
buildGroups :
    { model
        | hintingIndices : Maybe ( Int, Int )
        , mouseOverIndex : Maybe Int
    }
    -> List (Highlightable marker)
    -> List (List (Highlightable marker))
buildGroups model =
    List.Extra.groupWhile (groupHighlightables model)
        >> List.map (\( elem, list ) -> elem :: list)


groupHighlightables :
    { model
        | hintingIndices : Maybe ( Int, Int )
        , mouseOverIndex : Maybe Int
    }
    -> Highlightable marker
    -> Highlightable marker
    -> Bool
groupHighlightables { hintingIndices, mouseOverIndex } x y =
    let
        xIsHinted =
            isHinted hintingIndices x

        yIsHinted =
            isHinted hintingIndices y

        xIsHovered =
            mouseOverIndex == Just x.index

        yIsHovered =
            mouseOverIndex == Just y.index

        xAndYHaveTheSameState =
            -- Both are hinted
            (xIsHinted && yIsHinted)
                || -- Neither is hinted
                   (not xIsHinted && not yIsHinted)
                || -- Neither is hovered
                   (not xIsHovered && not yIsHovered)
    in
    (xAndYHaveTheSameState
        && (List.head x.marked == Nothing)
        && (List.head y.marked == Nothing)
    )
        || (List.head x.marked == List.head y.marked && List.head x.marked /= Nothing)
        || ((List.head x.marked /= Nothing) && yIsHinted)
        || ((List.head y.marked /= Nothing) && xIsHinted)


{-| When elements are marked and the view doesn't support overlaps, wrap the marked elements in a single `mark` html node.
-}
view_ :
    { showTagsInline : Bool
    , maybeTool : Maybe (Tool.Tool marker)
    , mouseOverIndex : Maybe Int
    , mouseDownIndex : Maybe Int
    , hintingIndices : Maybe ( Int, Int )
    , sorter : Maybe (Sorter marker)
    , overlaps : Bool
    , viewSegment : Highlightable marker -> List Css.Style -> Html msg
    , highlightables : List (Highlightable marker)
    , id : String
    }
    -> Html msg
view_ config =
    let
        toMark : Highlightable marker -> Tool.MarkerModel marker -> Mark.Mark
        toMark highlightable marker =
            { name = marker.name
            , startStyles = marker.startGroupClass
            , styles =
                markedHighlightableStyles config
                    (isHovered_ config highlightableGroups)
                    highlightable
            , endStyles = marker.endGroupClass
            }

        highlightableGroups =
            buildGroups config config.highlightables

        withoutOverlaps : List (List ( Highlightable marker, Maybe Mark ))
        withoutOverlaps =
            List.map
                (\group ->
                    List.map
                        (\highlightable ->
                            ( highlightable
                            , Maybe.map (toMark highlightable) (List.head highlightable.marked)
                            )
                        )
                        group
                )
                highlightableGroups

        withOverlaps : List ( Highlightable marker, List Mark )
        withOverlaps =
            List.map
                (\highlightable ->
                    ( highlightable
                    , List.map (toMark highlightable) highlightable.marked
                    )
                )
                config.highlightables
    in
    p [ Html.Styled.Attributes.id config.id, class "highlighter-container" ] <|
        if config.showTagsInline then
            List.concatMap (Mark.viewWithInlineTags config.viewSegment) withoutOverlaps

        else if config.overlaps then
            Mark.viewWithOverlaps config.viewSegment withOverlaps

        else
            List.concatMap (Mark.view config.viewSegment) withoutOverlaps


viewHighlightable :
    { renderMarkdown : Bool, overlaps : Bool }
    ->
        { config
            | id : String
            , focusIndex : Maybe Int
            , marker : Tool.Tool marker
            , mouseOverIndex : Maybe Int
            , mouseDownIndex : Maybe Int
            , hintingIndices : Maybe ( Int, Int )
            , sorter : Sorter marker
            , highlightables : List (Highlightable marker)
        }
    -> Highlightable marker
    -> List Css.Style
    -> Html (Msg marker)
viewHighlightable { renderMarkdown, overlaps } config highlightable =
    case highlightable.type_ of
        Highlightable.Interactive ->
            viewHighlightableSegment
                { interactiveHighlighterId = Just config.id
                , focusIndex = config.focusIndex
                , eventListeners =
                    [ onPreventDefault "mouseover" (Pointer <| Over highlightable.index)
                    , onPreventDefault "mouseleave" (Pointer <| Out)
                    , onPreventDefault "mouseup" (Pointer <| Up Nothing)
                    , onPreventDefault "mousedown" (Pointer <| Down highlightable.index)
                    , onPreventDefault "touchstart" (Pointer <| Down highlightable.index)
                    , attribute "data-interactive" ""
                    , Key.onKeyDownPreventDefault
                        [ Key.space (Keyboard <| ToggleHighlight highlightable.index)
                        , Key.right (Keyboard <| MoveRight highlightable.index)
                        , Key.left (Keyboard <| MoveLeft highlightable.index)
                        , Key.shiftRight (Keyboard <| SelectionExpandRight highlightable.index)
                        , Key.shiftLeft (Keyboard <| SelectionExpandLeft highlightable.index)
                        ]
                    , Key.onKeyUpPreventDefault
                        [ Key.shiftRight (Keyboard <| SelectionApplyTool highlightable.index)
                        , Key.shiftLeft (Keyboard <| SelectionApplyTool highlightable.index)
                        , Key.shift (Keyboard <| SelectionReset highlightable.index)
                        ]
                    ]
                , renderMarkdown = renderMarkdown
                , maybeTool = Just config.marker
                , mouseOverIndex = config.mouseOverIndex
                , mouseDownIndex = config.mouseDownIndex
                , hintingIndices = config.hintingIndices
                , sorter = Just config.sorter
                , overlaps = overlaps
                }
                highlightable

        Highlightable.Static ->
            viewHighlightableSegment
                { interactiveHighlighterId = Nothing
                , focusIndex = config.focusIndex
                , eventListeners =
                    -- Static highlightables need listeners as well.
                    -- because otherwise we miss mouse events.
                    -- For example, a user hovering over a static space in a highlight
                    -- should see the entire highlight change to hover styles.
                    [ onPreventDefault "mouseover" (Pointer <| Over highlightable.index)
                    , onPreventDefault "mouseleave" (Pointer <| Out)
                    , onPreventDefault "mouseup" (Pointer <| Up Nothing)
                    , onPreventDefault "mousedown" (Pointer <| Down highlightable.index)
                    , onPreventDefault "touchstart" (Pointer <| Down highlightable.index)
                    , attribute "data-static" ""
                    ]
                , renderMarkdown = renderMarkdown
                , maybeTool = Just config.marker
                , mouseOverIndex = config.mouseOverIndex
                , mouseDownIndex = config.mouseDownIndex
                , hintingIndices = config.hintingIndices
                , sorter = Just config.sorter
                , overlaps = overlaps
                }
                highlightable


viewHighlightableSegment :
    { interactiveHighlighterId : Maybe String
    , focusIndex : Maybe Int
    , eventListeners : List (Attribute msg)
    , maybeTool : Maybe (Tool.Tool marker)
    , mouseOverIndex : Maybe Int
    , mouseDownIndex : Maybe Int
    , hintingIndices : Maybe ( Int, Int )
    , renderMarkdown : Bool
    , sorter : Maybe (Sorter marker)
    , overlaps : Bool
    }
    -> Highlightable marker
    -> List Css.Style
    -> Html msg
viewHighlightableSegment ({ interactiveHighlighterId, focusIndex, eventListeners, renderMarkdown } as config) highlightable markStyles =
    let
        whitespaceClass txt =
            -- we need to override whitespace styles in order to support
            -- student-provided paragraph indents in essay writing
            -- (specifically in Self Reviews)
            --
            -- TODO: there *has* to be a better way to do this, but what is it?
            -- Ideally we would be able to provide `List Css.Style` for these
            -- cases, since they'll probably be different for the quiz engine
            -- and essay writing.
            case txt of
                "\t" ->
                    [ class "highlighter-whitespace-tab" ]

                " " ->
                    [ class "highlighter-whitespace-single-space" ]

                "\n" ->
                    [ class "highlighter-whitespace-newline" ]

                _ ->
                    []

        isInteractive =
            interactiveHighlighterId /= Nothing
    in
    span
        (eventListeners
            ++ List.map (Html.Styled.Attributes.map never) highlightable.customAttributes
            ++ whitespaceClass highlightable.text
            ++ [ attribute "data-highlighter-item-index" <| String.fromInt highlightable.index
               , case interactiveHighlighterId of
                    Just highlighterId ->
                        Html.Styled.Attributes.id (highlightableId highlighterId highlightable.index)

                    Nothing ->
                        AttributesExtra.none
               , css
                    (Css.focus [ Css.zIndex (Css.int 1), Css.position Css.relative ]
                        :: unmarkedHighlightableStyles config highlightable
                        ++ markStyles
                    )
               , class "highlighter-highlightable"
               , case List.head highlightable.marked of
                    Just _ ->
                        class "highlighter-highlighted"

                    _ ->
                        AttributesExtra.none
               , if isInteractive then
                    Key.tabbable
                        (case focusIndex of
                            Nothing ->
                                False

                            Just i ->
                                highlightable.index == i
                        )

                 else
                    AttributesExtra.none
               ]
        )
        (if renderMarkdown then
            renderInlineMarkdown highlightable.text

         else
            [ Html.text highlightable.text ]
        )


renderInlineMarkdown : String -> List (Html msg)
renderInlineMarkdown text_ =
    let
        ( leftWhitespace, inner, rightWhitespace ) =
            String.foldr
                (\char ( l, i, r ) ->
                    if char == ' ' then
                        if i == "" then
                            ( l, i, String.cons char r )

                        else
                            ( String.cons char l, i, r )

                    else
                        ( "", String.cons char l ++ i, r )
                )
                ( "", "", "" )
                text_

        innerMarkdown =
            Markdown.Block.parse Nothing inner
                |> List.map
                    (Markdown.Block.walk
                        (inlinifyMarkdownBlock
                            >> Markdown.Block.PlainInlines
                        )
                    )
                |> List.concatMap Markdown.Block.toHtml
                |> List.map Html.fromUnstyled
    in
    Html.text leftWhitespace :: innerMarkdown ++ [ Html.text rightWhitespace ]


inlinifyMarkdownBlock : Markdown.Block.Block a b -> List (Markdown.Inline.Inline b)
inlinifyMarkdownBlock block =
    case block of
        Markdown.Block.BlankLine str ->
            [ Markdown.Inline.Text str ]

        Markdown.Block.ThematicBreak ->
            []

        Markdown.Block.Heading _ _ inlines ->
            inlines

        Markdown.Block.CodeBlock _ str ->
            [ Markdown.Inline.Text str ]

        Markdown.Block.Paragraph _ inlines ->
            inlines

        Markdown.Block.BlockQuote blocks ->
            List.concatMap inlinifyMarkdownBlock blocks

        Markdown.Block.List _ blocks ->
            List.concatMap inlinifyMarkdownBlock (List.concat blocks)

        Markdown.Block.PlainInlines inlines ->
            inlines

        Markdown.Block.Custom b blocks ->
            List.concatMap inlinifyMarkdownBlock blocks


highlightableId : String -> Int -> String
highlightableId highlighterId index =
    "highlighter-" ++ highlighterId ++ "-highlightable-" ++ String.fromInt index


unmarkedHighlightableStyles :
    { config
        | maybeTool : Maybe (Tool.Tool marker)
        , hintingIndices : Maybe ( Int, Int )
        , mouseOverIndex : Maybe Int
    }
    -> Highlightable marker
    -> List Css.Style
unmarkedHighlightableStyles config highlightable =
    if highlightable.marked /= [] then
        []

    else
        case config.maybeTool of
            Nothing ->
                []

            Just tool ->
                let
                    isHinted_ =
                        isHinted config.hintingIndices highlightable

                    isHovered =
                        directlyHoveringInteractiveSegment config highlightable
                in
                Css.property "user-select" "none"
                    :: (case tool of
                            Tool.Marker marker ->
                                if isHinted_ then
                                    marker.hintClass

                                else if isHovered then
                                    -- When hovered, but not marked
                                    List.concat
                                        [ marker.hoverClass
                                        , marker.startGroupClass
                                        , marker.endGroupClass
                                        ]

                                else
                                    []

                            Tool.Eraser eraser_ ->
                                if isHinted_ then
                                    eraser_.hintClass

                                else if isHovered then
                                    eraser_.hoverClass

                                else
                                    []
                       )


markedHighlightableStyles :
    { config
        | maybeTool : Maybe (Tool.Tool marker)
        , mouseOverIndex : Maybe Int
        , hintingIndices : Maybe ( Int, Int )
        , sorter : Maybe (Sorter marker)
        , overlaps : Bool
    }
    -> (Highlightable marker -> Bool)
    -> Highlightable marker
    -> List Css.Style
markedHighlightableStyles ({ maybeTool, mouseOverIndex, hintingIndices } as config) getIsHovered ({ marked } as highlightable) =
    case maybeTool of
        Nothing ->
            [ case List.head marked of
                Just markedWith ->
                    Css.batch markedWith.highlightClass

                Nothing ->
                    Css.backgroundColor Css.transparent
            ]

        Just tool ->
            let
                isHinted_ =
                    isHinted hintingIndices highlightable

                isHovered =
                    getIsHovered highlightable
            in
            case tool of
                Tool.Marker marker ->
                    [ Css.property "user-select" "none"
                    , case List.head marked of
                        Just markedWith ->
                            if isHinted_ then
                                Css.batch marker.hintClass

                            else if isHovered then
                                -- Override marking with selected tool
                                Css.batch marker.hoverHighlightClass

                            else
                                -- otherwise, show the standard mark styles
                                Css.batch markedWith.highlightClass

                        Nothing ->
                            if isHinted_ then
                                Css.batch marker.hintClass

                            else if isHovered then
                                -- When Hovered but not marked
                                [ marker.hoverClass
                                , marker.startGroupClass
                                , marker.endGroupClass
                                ]
                                    |> List.concat
                                    |> Css.batch

                            else
                                Css.backgroundColor Css.transparent
                    ]

                Tool.Eraser eraser_ ->
                    case List.head marked of
                        Just markedWith ->
                            [ Css.property "user-select" "none"
                            , Css.batch markedWith.highlightClass
                            , Css.batch
                                (if isHinted_ then
                                    eraser_.hintClass

                                 else if isHovered then
                                    eraser_.hoverClass

                                 else
                                    []
                                )
                            ]

                        Nothing ->
                            [ Css.property "user-select" "none", Css.backgroundColor Css.transparent ]


{-| Helper for `on` to preventDefault.
-}
onPreventDefault : String -> msg -> Attribute msg
onPreventDefault name msg =
    let
        -- If we attempt to preventDefault on an event which is not cancelable
        -- Chrome will blow up and complain that:
        --
        -- Ignored attempt to cancel a touchmove event with cancelable=false,
        -- for example because scrolling is in progress and cannot be interrupted.
        --
        -- So instead we only preventDefault when it is safe to do so.
        checkIfCancelable =
            Json.Decode.field "cancelable" Json.Decode.bool
                |> Json.Decode.map (\result -> ( msg, result ))
    in
    Events.preventDefaultOn name
        checkIfCancelable<|MERGE_RESOLUTION|>--- conflicted
+++ resolved
@@ -22,11 +22,8 @@
 
 # Patch changes:
 
-<<<<<<< HEAD
+  - Made all highlighter views lazy
   - Optimized `selectShortest` for the normal case of 0 or 1 highlight.
-=======
-  - Made all highlighter views lazy
->>>>>>> fb3f1428
 
 
 # Types
