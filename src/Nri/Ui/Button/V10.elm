module Nri.Ui.Button.V10 exposing
    ( button, link
    , Attribute
    , onClick
    , href, linkSpa, linkExternal, linkWithMethod, linkWithTracking, linkExternalWithTracking
    , small, medium, large, modal
    , exactWidth, boundedWidth, unboundedWidth, fillContainerWidth
    , primary, secondary, tertiary, danger, premium
    , enabled, unfulfilled, disabled, error, loading, success
    , icon, custom, nriDescription, testId, id
    , hideIconForMobile, hideIconFor
    , css, notMobileCss, mobileCss, quizEngineMobileCss
    , delete
    , toggleButton
    )

{-| Notes for V11:

The next version of `Button` should add a `hideTextForMobile` helper.
This will require adding a selector for the text. We are not making this change in V10, as
adding a span around the text could potentially lead to regressions.


# Patch changes:

  - uses ClickableAttributes
  - adds `nriDescription`, `testId`, and `id` helpers
  - adds `modal` helper, an alias for `large` size
  - adds `notMobileCss`, `mobileCss`, `quizEngineMobileCss`
  - adds `hideIconForMobile` and `hideIconFor`
<<<<<<< HEAD
  - adds `tertiary` style
=======
  - support 'disabled' links according to [Scott O'Hara's disabled links](https://www.scottohara.me/blog/2021/05/28/disabled-links.html) article
>>>>>>> 6f10dd85


# Changes from V9:

  - Explicitly zeroes out all margin
  - adds `css` helper


# Create a button or link

@docs button, link
@docs Attribute


## Behavior

@docs onClick
@docs href, linkSpa, linkExternal, linkWithMethod, linkWithTracking, linkExternalWithTracking


## Sizing

@docs small, medium, large, modal
@docs exactWidth, boundedWidth, unboundedWidth, fillContainerWidth


## Change the color scheme

@docs primary, secondary, tertiary, danger, premium


## Change the state (buttons only)

@docs enabled, unfulfilled, disabled, error, loading, success


## Customization

@docs icon, custom, nriDescription, testId, id


### CSS

@docs hideIconForMobile, hideIconFor
@docs css, notMobileCss, mobileCss, quizEngineMobileCss


# Commonly-used buttons

@docs delete
@docs toggleButton

-}

import Accessibility.Styled as Html exposing (Html)
import Accessibility.Styled.Aria as Aria
import Accessibility.Styled.Role as Role
import ClickableAttributes exposing (ClickableAttributes)
import Css exposing (Style)
import Css.Global
import Css.Media exposing (MediaQuery)
import Html.Styled as Styled
import Html.Styled.Attributes as Attributes
import Html.Styled.Events as Events
import Markdown.Block
import Markdown.Inline
import Nri.Ui
import Nri.Ui.Colors.Extra as ColorsExtra
import Nri.Ui.Colors.V1 as Colors
import Nri.Ui.Fonts.V1
import Nri.Ui.Html.Attributes.V2 as ExtraAttributes
import Nri.Ui.MediaQuery.V1 as MediaQuery
import Nri.Ui.Svg.V1 as NriSvg exposing (Svg)
import Svg
import Svg.Attributes


styledName : String -> String
styledName suffix =
    "Nri-Ui-Button-V10-" ++ suffix


{-|

    Button.button "My great button!"
        [ Button.onClick ()
        , Button.enabled
        ]

By default, the button is enabled, Medium sized, with primary colors, and an unbounded width.

-}
button : String -> List (Attribute msg) -> Html msg
button name attributes =
    (label name :: attributes)
        |> List.foldl (\(Attribute attribute) b -> attribute b) build
        |> renderButton


{-|

    Button.link "My great link!"
        [ Button.href "My href"
        , Button.secondary
        ]

By default, the link is Medium sized, with primary colors, and an unbounded width.

-}
link : String -> List (Attribute msg) -> Html msg
link name attributes =
    (label name :: attributes)
        |> List.foldl (\(Attribute attribute) l -> attribute l) build
        |> renderLink


{-| -}
label : String -> Attribute msg
label label_ =
    set (\attributes -> { attributes | label = label_ })


{-| -}
icon : Svg -> Attribute msg
icon icon_ =
    set (\attributes -> { attributes | icon = Just icon_ })


{-| Use this helper to add custom attributes.

Do NOT use this helper to add css styles, as they may not be applied the way
you want/expect if underlying Button styles change.
Instead, please use the `css` helper.

-}
custom : List (Html.Attribute msg) -> Attribute msg
custom attributes =
    set
        (\config ->
            { config
                | customAttributes = List.append config.customAttributes attributes
            }
        )


{-| -}
nriDescription : String -> Attribute msg
nriDescription description =
    custom [ ExtraAttributes.nriDescription description ]


{-| -}
testId : String -> Attribute msg
testId id_ =
    custom [ ExtraAttributes.testId id_ ]


{-| -}
id : String -> Attribute msg
id id_ =
    custom [ Attributes.id id_ ]


{-| -}
hideIconForMobile : Attribute msg
hideIconForMobile =
    hideIconFor MediaQuery.mobile


{-| -}
hideIconFor : MediaQuery -> Attribute msg
hideIconFor mediaQuery =
    css
        [ Css.Media.withMedia [ mediaQuery ]
            [ Css.Global.descendants
                [ Css.Global.selector "[role=img]"
                    [ Css.display Css.none
                    ]
                ]
            ]
        ]


{-| -}
css : List Style -> Attribute msg
css styles =
    set
        (\config ->
            { config
                | customStyles = List.append config.customStyles styles
            }
        )


{-| Equivalent to:

    Button.css
        [ Css.Media.withMedia [ Nri.Ui.MediaQuery.V1.notMobile ] styles ]

-}
notMobileCss : List Style -> Attribute msg
notMobileCss styles =
    css [ Css.Media.withMedia [ MediaQuery.notMobile ] styles ]


{-| Equivalent to:

    Button.css
        [ Css.Media.withMedia [ Nri.Ui.MediaQuery.V1.mobile ] styles ]

-}
mobileCss : List Style -> Attribute msg
mobileCss styles =
    css [ Css.Media.withMedia [ MediaQuery.mobile ] styles ]


{-| Equivalent to:

    Button.css
        [ Css.Media.withMedia [ Nri.Ui.MediaQuery.V1.quizEngineMobile ] styles ]

-}
quizEngineMobileCss : List Style -> Attribute msg
quizEngineMobileCss styles =
    css [ Css.Media.withMedia [ MediaQuery.quizEngineMobile ] styles ]



-- LINKING, CLICKING, and TRACKING BEHAVIOR


setClickableAttributes :
    (ClickableAttributes String msg -> ClickableAttributes String msg)
    -> Attribute msg
setClickableAttributes apply =
    set
        (\attributes ->
            { attributes | clickableAttributes = apply attributes.clickableAttributes }
        )


{-| -}
onClick : msg -> Attribute msg
onClick msg =
    setClickableAttributes (ClickableAttributes.onClick msg)


{-| -}
href : String -> Attribute msg
href url =
    setClickableAttributes (ClickableAttributes.href url)


{-| Use this link for routing within a single page app.

This will make a normal <a> tag, but change the Events.onClick behavior to avoid reloading the page.

See <https://github.com/elm-lang/html/issues/110> for details on this implementation.

-}
linkSpa : String -> Attribute msg
linkSpa url =
    setClickableAttributes (ClickableAttributes.linkSpa url)


{-| -}
linkWithMethod : { method : String, url : String } -> Attribute msg
linkWithMethod config =
    setClickableAttributes (ClickableAttributes.linkWithMethod config)


{-| -}
linkWithTracking : { track : msg, url : String } -> Attribute msg
linkWithTracking config =
    setClickableAttributes (ClickableAttributes.linkWithTracking config)


{-| -}
linkExternal : String -> Attribute msg
linkExternal url =
    setClickableAttributes (ClickableAttributes.linkExternal url)


{-| -}
linkExternalWithTracking : { track : msg, url : String } -> Attribute msg
linkExternalWithTracking config =
    setClickableAttributes (ClickableAttributes.linkExternalWithTracking config)



-- BUTTON SIZING


{-| -}
small : Attribute msg
small =
    set (\attributes -> { attributes | size = Small })


{-| -}
medium : Attribute msg
medium =
    set (\attributes -> { attributes | size = Medium })


{-| -}
large : Attribute msg
large =
    set (\attributes -> { attributes | size = Large })


{-| Alias for Button.large
-}
modal : Attribute msg
modal =
    large



-- BUTTON WIDTH


type ButtonWidth
    = WidthExact Int
    | WidthUnbounded
    | WidthFillContainer
    | WidthBounded { min : Int, max : Int }


{-| Sizes for buttons and links that have button classes
-}
type ButtonSize
    = Small
    | Medium
    | Large


{-| Define a size in `px` for the button's total width.
-}
exactWidth : Int -> Attribute msg
exactWidth inPx =
    set (\attributes -> { attributes | width = WidthExact inPx })


{-| Leave the maxiumum width unbounded (there is a minimum width).
-}
unboundedWidth : Attribute msg
unboundedWidth =
    set (\attributes -> { attributes | width = WidthUnbounded })


{-| Make a button that is at least `min` large, and which will grow with
its content up to `max`. Both bounds are inclusive (`min <= actual value <=
max`.)
-}
boundedWidth : { min : Int, max : Int } -> Attribute msg
boundedWidth bounds =
    set (\attributes -> { attributes | width = WidthBounded bounds })


{-| -}
fillContainerWidth : Attribute msg
fillContainerWidth =
    set (\attributes -> { attributes | width = WidthFillContainer })



-- COLOR SCHEMES


{-| -}
primary : Attribute msg
primary =
    set
        (\attributes ->
            { attributes | style = primaryColors }
        )


{-| -}
secondary : Attribute msg
secondary =
    set
        (\attributes ->
            { attributes | style = secondaryColors }
        )


{-| -}
tertiary : Attribute msg
tertiary =
    set
        (\attributes ->
            { attributes | style = tertiaryColors }
        )


{-| -}
danger : Attribute msg
danger =
    set
        (\attributes ->
            { attributes
                | style =
                    { background = Colors.red
                    , hover = Colors.redDark
                    , text = Colors.white
                    , border = Nothing
                    , shadow = Colors.redDark
                    }
            }
        )


{-| -}
premium : Attribute msg
premium =
    set
        (\attributes ->
            { attributes
                | style =
                    { background = Colors.yellow
                    , hover = Colors.ochre
                    , text = Colors.navy
                    , border = Nothing
                    , shadow = Colors.ochre
                    }
            }
        )



-- BUTTON STATE


type ButtonState
    = Enabled
    | Unfulfilled
    | Disabled
    | Error
    | Loading
    | Success


isDisabled : ButtonState -> Bool
isDisabled state =
    case state of
        Enabled ->
            False

        Disabled ->
            True

        Error ->
            True

        Unfulfilled ->
            False

        Loading ->
            True

        Success ->
            True


{-| -}
enabled : Attribute msg
enabled =
    set (\attributes -> { attributes | state = Enabled })


{-| Shows inactive styles.
-}
unfulfilled : Attribute msg
unfulfilled =
    set (\attributes -> { attributes | state = Unfulfilled })


{-| Shows inactive styling.

If a button, this attribute will disable it as you'd expect.

If a link, this attribute will follow the pattern laid out in [Scott O'Hara's disabled links](https://www.scottohara.me/blog/2021/05/28/disabled-links.html) article,
and essentially make the anchor a disabled placeholder.

_Caveat!_

The styleguide example will NOT work correctly because of <https://github.com/elm/browser/issues/34>, which describes a problem where "a tags without href generate a navigation event".

In most cases, if you're not using Browser.application, disabled links should work just fine.

-}
disabled : Attribute msg
disabled =
    set (\attributes -> { attributes | state = Disabled })


{-| Shows error styling. If a button, this attribute will disable it.
-}
error : Attribute msg
error =
    set (\attributes -> { attributes | state = Error })


{-| Shows loading styling. If a button, this attribute will disable it.
-}
loading : Attribute msg
loading =
    set (\attributes -> { attributes | state = Loading })


{-| Shows success styling. If a button, this attribute will disable it.
-}
success : Attribute msg
success =
    set (\attributes -> { attributes | state = Success })


{-| -}
type Attribute msg
    = Attribute (ButtonOrLink msg -> ButtonOrLink msg)



-- INTERNALS


set :
    (ButtonOrLinkAttributes msg -> ButtonOrLinkAttributes msg)
    -> Attribute msg
set with =
    Attribute (\(ButtonOrLink config) -> ButtonOrLink (with config))


build : ButtonOrLink msg
build =
    ButtonOrLink
        { clickableAttributes = ClickableAttributes.init
        , size = Medium
        , style = primaryColors
        , width = WidthUnbounded
        , label = ""
        , state = Enabled
        , icon = Nothing
        , customAttributes = []
        , customStyles = []
        }


type ButtonOrLink msg
    = ButtonOrLink (ButtonOrLinkAttributes msg)


type alias ButtonOrLinkAttributes msg =
    { clickableAttributes : ClickableAttributes String msg
    , size : ButtonSize
    , style : ColorPalette
    , width : ButtonWidth
    , label : String
    , state : ButtonState
    , icon : Maybe Svg
    , customAttributes : List (Html.Attribute msg)
    , customStyles : List Style
    }


renderButton : ButtonOrLink msg -> Html msg
renderButton ((ButtonOrLink config) as button_) =
    let
        buttonStyle_ =
            getColorPalette button_
    in
    Nri.Ui.styled Html.button
        (styledName "customButton")
        [ buttonStyles config.size config.width buttonStyle_ config.customStyles ]
        (ClickableAttributes.toButtonAttributes config.clickableAttributes
            ++ Attributes.disabled (isDisabled config.state)
            :: Attributes.type_ "button"
            :: config.customAttributes
        )
        [ viewLabel config.size config.icon config.label ]


renderLink : ButtonOrLink msg -> Html msg
renderLink ((ButtonOrLink config) as link_) =
    let
        colorPalette =
            getColorPalette link_

        ( linkFunctionName, attributes ) =
            ClickableAttributes.toLinkAttributes
                { routeToString = identity
                , isDisabled = isDisabled config.state
                }
                config.clickableAttributes
    in
    Nri.Ui.styled Styled.a
        (styledName linkFunctionName)
        [ buttonStyles config.size config.width colorPalette config.customStyles ]
        (attributes ++ config.customAttributes)
        [ viewLabel config.size config.icon config.label ]



-- DELETE BUTTON


{-| DEPRECATED: this should be removed in Button.V11.
-}
delete : { label : String, onClick : msg } -> Html msg
delete config =
    Nri.Ui.styled Html.button
        (styledName "delete")
        [ Css.display Css.inlineBlock
        , Css.backgroundRepeat Css.noRepeat
        , Css.backgroundColor Css.transparent
        , Css.backgroundPosition Css.center
        , Css.backgroundSize Css.contain
        , Css.border Css.zero
        , Css.width (Css.px 15)
        , Css.height (Css.px 15)
        , Css.padding Css.zero
        , Css.margin2 Css.zero (Css.px 6)
        , Css.cursor Css.pointer
        , Css.color Colors.azure
        ]
        [ Events.onClick config.onClick
        , Attributes.type_ "button"
        , -- reference: https://developer.mozilla.org/en-US/docs/Web/Accessibility/ARIA/ARIA_Techniques/Using_the_button_role#Labeling_buttons
          Aria.label config.label
        ]
        [ Svg.svg [ Svg.Attributes.viewBox "0 0 25 25" ]
            [ Svg.title [] [ Styled.toUnstyled (Styled.text "Delete") ]
            , Svg.path
                [ Svg.Attributes.fill "#146aff" -- TODO: this should be azure, but css colors aren't extractable afaik
                , Svg.Attributes.d "M1.067 6.015c-1.423-1.422-1.423-3.526 0-4.948 1.422-1.423 3.526-1.423 4.948 0l6.371 6.37 6.371-6.37c1.422-1.423 3.783-1.423 5.176 0 1.423 1.422 1.423 3.782 0 5.176l-6.37 6.37 6.37 6.372c1.423 1.422 1.423 3.526 0 4.948-1.422 1.423-3.526 1.423-4.948 0l-6.371-6.37-6.371 6.37c-1.422 1.423-3.783 1.423-5.176 0-1.423-1.422-1.423-3.782 0-5.176l6.37-6.143-6.37-6.599z"
                ]
                []
            ]
            |> Styled.fromUnstyled
        ]



-- TOGGLE BUTTON


{-| A button that can be toggled into a pressed state and back again.
-}
toggleButton :
    { label : String
    , onSelect : msg
    , onDeselect : msg
    , pressed : Bool
    }
    -> Html msg
toggleButton config =
    let
        toggledStyles =
            if config.pressed then
                Css.batch
                    [ Css.color Colors.gray20
                    , Css.backgroundColor Colors.glacier
                    , Css.boxShadow5 Css.inset Css.zero (Css.px 3) Css.zero (ColorsExtra.withAlpha 0.2 Colors.gray20)
                    , Css.border3 (Css.px 1) Css.solid Colors.azure
                    , Css.fontWeight Css.bold
                    ]

            else
                Css.batch
                    []
    in
    Nri.Ui.styled Html.button
        (styledName "toggleButton")
        [ buttonStyles Medium WidthUnbounded secondaryColors []
        , toggledStyles
        , Css.verticalAlign Css.middle
        ]
        [ Events.onClick
            (if config.pressed then
                config.onDeselect

             else
                config.onSelect
            )
        , Aria.pressed <| Just config.pressed

        -- reference: https://developer.mozilla.org/en-US/docs/Web/Accessibility/ARIA/ARIA_Techniques/Using_the_button_role#Labeling_buttons
        , Role.button

        -- Note: setting type: 'button' removes the default behavior of submit
        -- equivalent to preventDefaultBehavior = false
        -- https://developer.mozilla.org/en-US/docs/Web/HTML/Element/button#attr-name
        , Attributes.type_ "button"
        ]
        [ viewLabel Medium Nothing config.label ]


buttonStyles : ButtonSize -> ButtonWidth -> ColorPalette -> List Style -> Style
buttonStyles size width colors customStyles =
    Css.batch
        [ buttonStyle
        , sizeStyle size width
        , colorStyle colors
        , Css.batch customStyles
        ]


viewLabel : ButtonSize -> Maybe Svg -> String -> Html msg
viewLabel size maybeSvg label_ =
    let
        { fontAndIconSize } =
            sizeConfig size
    in
    Nri.Ui.styled Html.span
        "button-label-span"
        [ Css.overflow Css.hidden -- Keep scrollbars out of our button
        , Css.overflowWrap Css.breakWord -- Ensure that words that exceed the button width break instead of disappearing
        , Css.padding2 (Css.px 2) Css.zero -- Without a bit of bottom padding, text that extends below the baseline, like "g" gets cut off
        , Css.displayFlex
        , Css.alignItems Css.center
        ]
        []
        (case maybeSvg of
            Nothing ->
                renderMarkdown label_

            Just svg ->
                (svg
                    |> NriSvg.withWidth fontAndIconSize
                    |> NriSvg.withHeight fontAndIconSize
                    |> NriSvg.withCss
                        [ Css.flexShrink Css.zero
                        , Css.marginRight (Css.px 5)
                        ]
                    |> NriSvg.toHtml
                )
                    :: renderMarkdown label_
        )


renderMarkdown : String -> List (Html msg)
renderMarkdown markdown =
    case Markdown.Block.parse Nothing markdown of
        -- It seems to be always first wrapped in a `Paragraph` and never directly a `PlainInline`
        [ Markdown.Block.Paragraph _ inlines ] ->
            List.map (Markdown.Inline.toHtml >> Styled.fromUnstyled) inlines

        _ ->
            [ Html.text markdown ]



-- STYLES


buttonStyle : Style
buttonStyle =
    Css.batch
        [ Css.cursor Css.pointer
        , -- Specifying the font can and should go away after bootstrap is removed from application.css
          Nri.Ui.Fonts.V1.baseFont
        , Css.textOverflow Css.ellipsis
        , Css.overflow Css.hidden
        , Css.textDecoration Css.none
        , Css.backgroundImage Css.none
        , Css.textShadow Css.none
        , Css.property "transition" "background-color 0.2s, color 0.2s, box-shadow 0.2s, border 0.2s, border-width 0s"
        , Css.boxShadow Css.none
        , Css.border Css.zero
        , Css.margin Css.zero
        , Css.hover [ Css.textDecoration Css.none ]
        , Css.disabled [ Css.cursor Css.notAllowed ]
        , Css.Global.withAttribute "aria-disabled=true" [ Css.cursor Css.notAllowed ]
        , Css.display Css.inlineFlex
        , Css.alignItems Css.center
        , Css.justifyContent Css.center
        ]



-- COLORS


type alias ColorPalette =
    { background : Css.Color
    , hover : Css.Color
    , text : Css.Color
    , border : Maybe Css.Color
    , shadow : Css.Color
    }


primaryColors : ColorPalette
primaryColors =
    { background = Colors.azure
    , hover = Colors.azureDark
    , text = Colors.white
    , border = Nothing
    , shadow = Colors.azureDark
    }


secondaryColors : ColorPalette
secondaryColors =
    { background = Colors.white
    , hover = Colors.glacier
    , text = Colors.azure
    , border = Just <| Colors.azure
    , shadow = Colors.azure
    }


tertiaryColors : ColorPalette
tertiaryColors =
    { background = Colors.white
    , hover = Colors.frost
    , text = Colors.navy
    , border = Just <| Colors.gray75
    , shadow = Colors.gray75
    }


getColorPalette : ButtonOrLink msg -> ColorPalette
getColorPalette (ButtonOrLink config) =
    case config.state of
        Enabled ->
            config.style

        Disabled ->
            { background = Colors.gray92
            , hover = Colors.gray92
            , text = Colors.gray45
            , border = Nothing
            , shadow = Colors.gray92
            }

        Error ->
            { background = Colors.purple
            , hover = Colors.purple
            , text = Colors.white
            , border = Nothing
            , shadow = Colors.purple
            }

        Unfulfilled ->
            { background = Colors.gray92
            , hover = Colors.gray92
            , text = Colors.gray45
            , border = Nothing
            , shadow = Colors.gray92
            }

        Loading ->
            { background = Colors.glacier
            , hover = Colors.glacier
            , text = Colors.navy
            , border = Nothing
            , shadow = Colors.glacier
            }

        Success ->
            { background = Colors.greenDark
            , hover = Colors.greenDark
            , text = Colors.white
            , border = Nothing
            , shadow = Colors.greenDark
            }


colorStyle : ColorPalette -> Style
colorStyle colorPalette =
    Css.batch
        [ Css.color colorPalette.text
        , Css.backgroundColor colorPalette.background
        , Css.fontWeight (Css.int 700)
        , Css.textAlign Css.center
        , case colorPalette.border of
            Nothing ->
                Css.borderStyle Css.none

            Just color ->
                Css.batch
                    [ Css.borderColor color
                    , Css.borderStyle Css.solid
                    ]
        , Css.borderBottomStyle Css.solid
        , Css.borderBottomColor colorPalette.shadow
        , Css.fontStyle Css.normal
        , Css.hover
            [ Css.color colorPalette.text
            , Css.backgroundColor colorPalette.hover
            , Css.disabled [ Css.backgroundColor colorPalette.background ]
            ]
        , Css.visited [ Css.color colorPalette.text ]
        ]


sizeConfig : ButtonSize -> { fontAndIconSize : Css.Px, height : number, shadowHeight : number, minWidth : number }
sizeConfig size =
    case size of
        Small ->
            { fontAndIconSize = Css.px 15
            , height = 36
            , shadowHeight = 2
            , minWidth = 75
            }

        Medium ->
            { fontAndIconSize = Css.px 15
            , height = 45
            , shadowHeight = 3
            , minWidth = 100
            }

        Large ->
            { fontAndIconSize = Css.px 20
            , height = 56
            , shadowHeight = 4
            , minWidth = 200
            }


sizeStyle : ButtonSize -> ButtonWidth -> Style
sizeStyle size width =
    let
        config =
            sizeConfig size

        sizingAttributes =
            let
                verticalPaddingPx =
                    2
            in
            [ Css.minHeight (Css.px config.height)
            , Css.paddingTop (Css.px verticalPaddingPx)
            , Css.paddingBottom (Css.px verticalPaddingPx)
            ]

        widthAttributes =
            case width of
                WidthExact pxWidth ->
                    [ Css.maxWidth (Css.pct 100)
                    , Css.width (Css.px <| toFloat pxWidth)
                    , Css.paddingRight (Css.px 4)
                    , Css.paddingLeft (Css.px 4)
                    ]

                WidthUnbounded ->
                    [ Css.paddingLeft (Css.px 16)
                    , Css.paddingRight (Css.px 16)
                    , Css.minWidth (Css.px config.minWidth)
                    ]

                WidthFillContainer ->
                    [ Css.paddingLeft (Css.px 16)
                    , Css.paddingRight (Css.px 16)
                    , Css.minWidth (Css.px config.minWidth)
                    , Css.width (Css.pct 100)
                    ]

                WidthBounded { min, max } ->
                    [ Css.maxWidth (Css.px (toFloat max))
                    , Css.minWidth (Css.px (toFloat min))
                    , Css.paddingRight (Css.px 16)
                    , Css.paddingLeft (Css.px 16)
                    ]

        lineHeightPx =
            case size of
                Small ->
                    15

                Medium ->
                    19

                Large ->
                    22
    in
    Css.batch
        [ Css.fontSize config.fontAndIconSize
        , Css.borderRadius (Css.px 8)
        , Css.lineHeight (Css.px lineHeightPx)
        , Css.boxSizing Css.borderBox
        , Css.borderWidth (Css.px 1)
        , Css.borderBottomWidth (Css.px config.shadowHeight)
        , Css.batch sizingAttributes
        , Css.batch widthAttributes
        ]<|MERGE_RESOLUTION|>--- conflicted
+++ resolved
@@ -28,11 +28,8 @@
   - adds `modal` helper, an alias for `large` size
   - adds `notMobileCss`, `mobileCss`, `quizEngineMobileCss`
   - adds `hideIconForMobile` and `hideIconFor`
-<<<<<<< HEAD
+  - support 'disabled' links according to [Scott O'Hara's disabled links](https://www.scottohara.me/blog/2021/05/28/disabled-links.html) article
   - adds `tertiary` style
-=======
-  - support 'disabled' links according to [Scott O'Hara's disabled links](https://www.scottohara.me/blog/2021/05/28/disabled-links.html) article
->>>>>>> 6f10dd85
 
 
 # Changes from V9:
