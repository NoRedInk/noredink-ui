module Nri.Ui.SegmentedControl.V14 exposing
    ( Option, view
    , Radio, viewRadioGroup
    , Positioning(..), Width(..)
    )

{-| Changes from V13:

  - Adds tooltip support to `viewRadioGroup`

@docs Option, view
@docs Radio, viewRadioGroup
@docs Positioning, Width

-}

import Accessibility.Styled exposing (..)
import Accessibility.Styled.Aria as Aria
import Accessibility.Styled.Role as Role
import Accessibility.Styled.Style as Style
import Accessibility.Styled.Widget as Widget
import Css exposing (..)
import EventExtras
import Html.Styled
import Html.Styled.Attributes as Attributes exposing (css, href)
import Html.Styled.Events as Events
import Json.Encode as Encode
import Nri.Ui
import Nri.Ui.Colors.Extra exposing (withAlpha)
import Nri.Ui.Colors.V1 as Colors
import Nri.Ui.Fonts.V1 as Fonts
import Nri.Ui.Html.Attributes.V2 as AttributesExtra
import Nri.Ui.Svg.V1 as Svg exposing (Svg)
import Nri.Ui.Tooltip.V2 as Tooltip
import Nri.Ui.Util exposing (dashify)
import TabsInternal.V2 as TabsInternal


{-| -}
type Positioning
    = Left Width
    | Center


{-| -}
type Width
    = FitContent
    | FillContainer


{-| -}
type alias Radio value msg =
    { value : value
    , idString : String
    , label : Html msg
    , attributes : List (Attribute msg)
    , tooltip : List (Tooltip.Attribute msg)
    , icon : Maybe Svg
    }


{-| Creates a set of radio buttons styled to look like a segmented control.

  - `onSelect`: the message to produce when an option is selected (clicked) by the user
  - `idString`: function to get the radio value as a string
  - `options`: the list of options available
  - `selected`: if present, the value of the currently-selected option
  - `positioning`: how to position and size the segmented control
  - `legend`:
      - value read to screenreader users to explain the radio group's purpose <https://dequeuniversity.com/rules/axe/3.3/radiogroup?application=axeAPI>
      - after lowercasing & dashifying, this value is used to group the radio buttons together

-}
viewRadioGroup :
    { onSelect : a -> msg
    , options : List (Radio a msg)
    , selected : Maybe a
    , positioning : Positioning
    , legend : String
    }
    -> Html msg
viewRadioGroup config =
    let
        numOptions =
            List.length config.options

        viewRadio index option =
            let
                isSelected =
                    Just option.value == config.selected

                inner : List (Attribute msg) -> Html msg
                inner extraAttrs =
                    Html.Styled.label
                        (css
                            -- ensure that the focus state is visible, even
                            -- though the radio button that technically has focus
                            -- is not
                            (Css.pseudoClass "focus-within"
                                [ Css.property "outline-style" "auto" ]
                                :: styles config.positioning numOptions index isSelected
                            )
                            :: extraAttrs
                        )
                        [ radio name option.idString isSelected <|
                            (Events.onCheck (\_ -> config.onSelect option.value)
                                :: css [ Css.opacity Css.zero ]
                                :: Attributes.attribute "data-nri-checked"
                                    (if isSelected then
                                        "true"

                                     else
                                        "false"
                                    )
                                :: Style.invisible
                            )
                        , div [] [ viewIcon option.icon, option.label ]
                        ]
            in
            case option.tooltip of
                [] ->
                    inner []

                _ ->
                    Tooltip.view
                        { id = option.idString ++ "-tooltip"
                        , trigger = inner
                        }
                        (case config.positioning of
                            Left FillContainer ->
                                Tooltip.containerCss [ Css.width (Css.pct 100) ] :: option.tooltip

                            _ ->
                                option.tooltip
                        )

        name =
            dashify (String.toLower config.legend)

        legendId =
            "legend-" ++ name
    in
    div
        [ Role.radioGroup
        , Aria.labelledBy legendId
        , css
            [ displayFlex
            , cursor pointer
            , case config.positioning of
                Left _ ->
                    justifyContent flexStart

                Center ->
                    justifyContent center
            ]
        ]
        (p (Attributes.id legendId :: Style.invisible) [ text config.legend ]
            :: List.indexedMap viewRadio config.options
        )


{-| Tooltip defaults: `[Tooltip.smallPadding, Tooltip.onBottom, Tooltip.fitToContent]`
-}
type alias Option value msg =
    { value : value
    , idString : String
    , label : Html msg
    , attributes : List (Attribute msg)
    , tabTooltip : List (Tooltip.Attribute msg)
    , icon : Maybe Svg
    , content : Html msg
    }


{-|

  - `focusAndSelect` : the message to produce when an option is selected by the user
  - `options`: the list of options available
  - `selected`: the value of the currently-selected option
  - `positioning`: how to position and size the segmented control
  - `toUrl`: a optional function that takes a `route` and returns the URL of that route. You should always use pass a `toUrl` function when the segmented control options correspond to routes in your SPA.

-}
view :
    { focusAndSelect : { select : a, focus : Maybe String } -> msg
    , options : List (Option a msg)
    , selected : a
    , positioning : Positioning
    , toUrl : Maybe (a -> String)
    }
    -> Html msg
view config =
    let
        toInternalTab : Option a msg -> TabsInternal.Tab a msg
        toInternalTab option =
            { id = option.value
            , idString = option.idString
            , tabAttributes = option.attributes
            , tabTooltip =
                case config.positioning of
                    Left FillContainer ->
                        Tooltip.containerCss [ Css.width (Css.pct 100) ] :: option.tabTooltip

                    _ ->
                        option.tabTooltip
            , tabView = [ viewIcon option.icon, option.label ]
            , panelView = option.content
            , spaHref = Maybe.map (\toUrl -> toUrl option.value) config.toUrl
<<<<<<< HEAD
            , disabled = False
=======
            , labelledBy = Nothing
>>>>>>> 28c31163
            }

        { tabList, tabPanels } =
            TabsInternal.views
                { focusAndSelect = config.focusAndSelect
                , selected = config.selected
                , tabs = List.map toInternalTab config.options
                , tabListStyles =
                    [ displayFlex
                    , cursor pointer
                    , marginBottom (px 10)
                    , case config.positioning of
                        Left _ ->
                            justifyContent flexStart

                        Center ->
                            justifyContent center
                    ]
                , tabStyles = styles config.positioning (List.length config.options)
                }
    in
    div []
        [ tabList
        , tabPanels
        ]


viewIcon : Maybe Svg.Svg -> Html msg
viewIcon icon =
    case icon of
        Nothing ->
            text ""

        Just svg ->
            svg
                |> Svg.withWidth (px 18)
                |> Svg.withHeight (px 18)
                |> Svg.withCss
                    [ display inlineBlock
                    , verticalAlign textTop
                    , lineHeight (px 15)
                    , marginRight (px 8)
                    ]
                |> Svg.toHtml


styles : Positioning -> Int -> Int -> Bool -> List Style
styles positioning numEntries index isSelected =
    [ sharedSegmentStyles numEntries index
    , if isSelected then
        focusedSegmentStyles

      else
        unFocusedSegmentStyles
    , Css.batch <|
        case positioning of
            Left FillContainer ->
                [ width (Css.pct 100)
                , flexGrow (int 1)
                , textAlign center
                ]

            _ ->
                []
    ]


sharedSegmentStyles : Int -> Int -> Style
sharedSegmentStyles numEntries index =
    [ padding2 (px 6) (px 15)
    , height (px 45)
    , Fonts.baseFont
    , fontSize (px 15)
    , fontWeight bold
    , lineHeight (px 30)
    , margin zero
    , border3 (px 1) solid Colors.azure
    , boxSizing borderBox
    , cursor pointer
    , property "transition" "background-color 0.2s, color 0.2s, box-shadow 0.2s, border 0.2s, border-width 0s"
    , textDecoration none
    , hover [ textDecoration none ]
    , focus [ textDecoration none ]
    ]
        ++ (if index == 0 then
                [ borderTopLeftRadius (px 8)
                , borderBottomLeftRadius (px 8)
                ]

            else if index == numEntries - 1 then
                [ borderTopRightRadius (px 8)
                , borderBottomRightRadius (px 8)
                , borderLeft (px 0)
                ]

            else
                [ borderLeft (px 0) ]
           )
        |> Css.batch


focusedSegmentStyles : Style
focusedSegmentStyles =
    [ backgroundColor Colors.glacier
    , boxShadow5 inset zero (px 3) zero (withAlpha 0.2 Colors.gray20)
    , color Colors.navy
    ]
        |> Css.batch


unFocusedSegmentStyles : Style
unFocusedSegmentStyles =
    [ backgroundColor Colors.white
    , boxShadow5 inset zero (px -2) zero Colors.azure
    , color Colors.azure
    , hover [ backgroundColor Colors.frost ]
    ]
        |> Css.batch<|MERGE_RESOLUTION|>--- conflicted
+++ resolved
@@ -206,11 +206,8 @@
             , tabView = [ viewIcon option.icon, option.label ]
             , panelView = option.content
             , spaHref = Maybe.map (\toUrl -> toUrl option.value) config.toUrl
-<<<<<<< HEAD
             , disabled = False
-=======
             , labelledBy = Nothing
->>>>>>> 28c31163
             }
 
         { tabList, tabPanels } =
