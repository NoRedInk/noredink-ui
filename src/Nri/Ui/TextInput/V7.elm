module Nri.Ui.TextInput.V7 exposing
    ( view, generateId
<<<<<<< HEAD
    , number, float, text, newPassword, currentPassword, email, search, addressLevel2, addressLine1, countryName, familyName, givenName, organization, organizationTitle, postalCode, sex, tel, date, time, datetime
=======
    , number, float, text, newPassword, currentPassword, email, search, addressLevel2, addressLine1, countryName, familyName, givenName, username, organization, organizationTitle, postalCode, sex, tel
>>>>>>> 0ea71745
    , readOnlyText
    , value, map
    , onFocus, onBlur, onEnter
    , Attribute, placeholder, autofocus
    , hiddenLabel, visibleLabel
    , css, custom, nriDescription, id, testId, noMargin
    , disabled, loading, errorIf, errorMessage, guidance
    , writing
    )

{-|


# Patch changes

  - no longer defaults the placeholder value to the label text


# Changes from V6

  - custom takes a list of attributes and appends them to the end of the previous attributes, instead of prepending a single attr.
  - change `view` API so it only takes a list of attributes (meaning the value and input type are now passed in as attributes)
  - make the search icon and reset pattern the default for `search`
  - add "Show password" and "Hide password" as default behavior for `password` inputs
  - split password into `newPassword` and `currentPassword` to fix the autocomplete behavior

@docs view, generateId


### Input types

<<<<<<< HEAD
@docs number, float, text, newPassword, currentPassword, email, search, addressLevel2, addressLine1, countryName, familyName, givenName, organization, organizationTitle, postalCode, sex, tel, date, time, datetime
=======
@docs number, float, text, newPassword, currentPassword, email, search, addressLevel2, addressLine1, countryName, familyName, givenName, username, organization, organizationTitle, postalCode, sex, tel
>>>>>>> 0ea71745
@docs readOnlyText


### Input content

@docs value, map


### Event handlers

@docs onFocus, onBlur, onEnter


### Attributes

@docs Attribute, placeholder, autofocus
@docs hiddenLabel, visibleLabel
@docs css, custom, nriDescription, id, testId, noMargin
@docs disabled, loading, errorIf, errorMessage, guidance
@docs writing

-}

import Css exposing (center, num, position, px, relative, textAlign)
import Css.Global
import Html.Styled as Html exposing (..)
import Html.Styled.Attributes as Attributes exposing (..)
import Html.Styled.Events as Events
import InputErrorAndGuidanceInternal exposing (ErrorState, Guidance)
import InputLabelInternal
import Keyboard.Event
import Nri.Ui.ClickableSvg.V2 as ClickableSvg
import Nri.Ui.ClickableText.V3 as ClickableText
import Nri.Ui.Colors.V1 as Colors
import Nri.Ui.Html.Attributes.V2 as Extra
import Nri.Ui.InputStyles.V4 as InputStyles exposing (defaultMarginTop)
import Nri.Ui.Svg.V1 as Svg
import Nri.Ui.UiIcon.V1 as UiIcon
import Nri.Ui.Util exposing (dashify)


{-| An input that allows text entry
-}
text : (String -> msg) -> Attribute String msg
text onInput_ =
    Attribute
        { emptyEventsAndValues
            | toString = Just identity
            , fromString = Just identity
            , onInput = Just (identity >> onInput_)
        }
        (\config ->
            { config
                | fieldType = Just "text"
                , inputMode = Nothing
                , autocomplete = Nothing
            }
        )


{-| A read-only input for text values
-}
readOnlyText : Attribute String msg
readOnlyText =
    Attribute
        { emptyEventsAndValues
            | toString = Just identity
            , fromString = Just identity
            , onInput = Nothing
        }
        (\config ->
            { config
                | fieldType = Just "text"
                , inputMode = Nothing
                , autocomplete = Nothing
                , readOnly = True
                , inputCss = [ Css.backgroundColor Colors.frost ]
            }
        )


{-| An input that allows integer entry
-}
number : (Maybe Int -> msg) -> Attribute (Maybe Int) msg
number onInput_ =
    Attribute
        { emptyEventsAndValues
            | toString = Just (Maybe.map String.fromInt >> Maybe.withDefault "")
            , fromString = Just String.toInt
            , onInput = Just (String.toInt >> onInput_)
        }
        (\config ->
            { config
                | fieldType = Just "number"
                , inputMode = Nothing
                , autocomplete = Nothing
            }
        )


{-| An input that allows float entry
-}
float : (Maybe Float -> msg) -> Attribute (Maybe Float) msg
float onInput_ =
    Attribute
        { emptyEventsAndValues
            | toString = Just (Maybe.map String.fromFloat >> Maybe.withDefault "")
            , fromString = Just String.toFloat
            , onInput = Just (String.toFloat >> onInput_)
        }
        (\config ->
            { config
                | fieldType = Just "number"
                , inputMode = Nothing
                , autocomplete = Nothing
            }
        )


{-| An input that allows password entry with autocomplete value "new-password"

If the user types at least one character into the input box, a
floating control "Show password" will appear. When clicked, the
input type will change from "password" to "text", in order
to enable the user to check what they've typed.

-}
newPassword :
    { onInput : String -> msg
    , showPassword : Bool
    , setShowPassword : Bool -> msg
    }
    -> Attribute String msg
newPassword =
    password "new-password"


{-| An input that allows password entry with autocomplete value "current-password"

If the user types at least one character into the input box, a
floating control "Show password" will appear. When clicked, the
input type will change from "password" to "text", in order
to enable the user to check what they've typed.

-}
currentPassword :
    { onInput : String -> msg
    , showPassword : Bool
    , setShowPassword : Bool -> msg
    }
    -> Attribute String msg
currentPassword =
    password "current-password"


password :
    String
    ->
        { onInput : String -> msg
        , showPassword : Bool
        , setShowPassword : Bool -> msg
        }
    -> Attribute String msg
password autocomplete settings =
    Attribute
        { emptyEventsAndValues
            | toString = Just identity
            , fromString = Just identity
            , onInput = Just settings.onInput
            , floatingContent =
                Just <|
                    viewPasswordFloatingContent
                        (if settings.showPassword then
                            "Hide password"

                         else
                            "Show password"
                        )
                        (settings.setShowPassword (not settings.showPassword))
        }
        (\config ->
            { config
                | fieldType =
                    Just <|
                        if settings.showPassword then
                            "text"

                        else
                            "password"
                , inputMode = Nothing
                , autocomplete = Just autocomplete
                , inputCss = Css.paddingRight (Css.px 135) :: config.inputCss
            }
        )


{-| An input that is optimized for email entry

NOTE: this uses `inputmode="email"` so that mobile devices will use the email keyboard,
but not `type="email"` because that would enable browser-provided validation which is inconsistent and at odds
with our validation UI.

-}
email : (String -> msg) -> Attribute String msg
email onInput_ =
    Attribute
        { emptyEventsAndValues
            | toString = Just identity
            , fromString = Just identity
            , onInput = Just onInput_
        }
        (\config ->
            { config
                | fieldType = Just "text"
                , inputMode = Just "email"
                , autocomplete = Just "email"
            }
        )


{-| An input with ["search" type](https://developer.mozilla.org/en-US/docs/Web/HTML/Element/input/search) specified.
-}
search : (String -> msg) -> Attribute String msg
search onInput_ =
    Attribute
        { emptyEventsAndValues
            | toString = Just identity
            , fromString = Just identity
            , floatingContent = Just viewSearchFloatingContent
            , onInput = Just onInput_
        }
        (\config ->
            { config
                | fieldType = Just "search"
                , inputMode = Nothing
                , autocomplete = Nothing
                , inputCss = Css.paddingRight (Css.px 30) :: config.inputCss
            }
        )


{-| An input that allows given-name entry
-}
givenName : (String -> msg) -> Attribute String msg
givenName onInput_ =
    Attribute
        { emptyEventsAndValues
            | toString = Just identity
            , fromString = Just identity
            , onInput = Just (identity >> onInput_)
        }
        (\config ->
            { config
                | fieldType = Just "text"
                , inputMode = Nothing
                , autocomplete = Just "given-name"
            }
        )


{-| An input that allows family-name entry
-}
familyName : (String -> msg) -> Attribute String msg
familyName onInput_ =
    Attribute
        { emptyEventsAndValues
            | toString = Just identity
            , fromString = Just identity
            , onInput = Just (identity >> onInput_)
        }
        (\config ->
            { config
                | fieldType = Just "text"
                , inputMode = Nothing
                , autocomplete = Just "family-name"
            }
        )


{-| An input that allows username entry
-}
username : (String -> msg) -> Attribute String msg
username onInput_ =
    Attribute
        { emptyEventsAndValues
            | toString = Just identity
            , fromString = Just identity
            , onInput = Just (identity >> onInput_)
        }
        (\config ->
            { config
                | fieldType = Just "text"
                , inputMode = Nothing
                , autocomplete = Just "username"
            }
        )


{-| An input that allows organization entry
-}
organization : (String -> msg) -> Attribute String msg
organization onInput_ =
    Attribute
        { emptyEventsAndValues
            | toString = Just identity
            , fromString = Just identity
            , onInput = Just (identity >> onInput_)
        }
        (\config ->
            { config
                | fieldType = Just "text"
                , inputMode = Nothing
                , autocomplete = Just "organization"
            }
        )


{-| An input that allows organization-title entry
-}
organizationTitle : (String -> msg) -> Attribute String msg
organizationTitle onInput_ =
    Attribute
        { emptyEventsAndValues
            | toString = Just identity
            , fromString = Just identity
            , onInput = Just (identity >> onInput_)
        }
        (\config ->
            { config
                | fieldType = Just "text"
                , inputMode = Nothing
                , autocomplete = Just "organization-title"
            }
        )


{-| An input that allows address-line1 entry
-}
addressLine1 : (String -> msg) -> Attribute String msg
addressLine1 onInput_ =
    Attribute
        { emptyEventsAndValues
            | toString = Just identity
            , fromString = Just identity
            , onInput = Just (identity >> onInput_)
        }
        (\config ->
            { config
                | fieldType = Just "text"
                , inputMode = Nothing
                , autocomplete = Just "address-line1"
            }
        )


{-| An input that allows address-level2 entry
-}
addressLevel2 : (String -> msg) -> Attribute String msg
addressLevel2 onInput_ =
    Attribute
        { emptyEventsAndValues
            | toString = Just identity
            , fromString = Just identity
            , onInput = Just (identity >> onInput_)
        }
        (\config ->
            { config
                | fieldType = Just "text"
                , inputMode = Nothing
                , autocomplete = Just "address-level2"
            }
        )


{-| An input that allows country-name entry
-}
countryName : (String -> msg) -> Attribute String msg
countryName onInput_ =
    Attribute
        { emptyEventsAndValues
            | toString = Just identity
            , fromString = Just identity
            , onInput = Just (identity >> onInput_)
        }
        (\config ->
            { config
                | fieldType = Just "text"
                , inputMode = Nothing
                , autocomplete = Just "country-name"
            }
        )


{-| An input that allows postal-code entry
-}
postalCode : (String -> msg) -> Attribute String msg
postalCode onInput_ =
    Attribute
        { emptyEventsAndValues
            | toString = Just identity
            , fromString = Just identity
            , onInput = Just (identity >> onInput_)
        }
        (\config ->
            { config
                | fieldType = Just "text"
                , inputMode = Nothing
                , autocomplete = Just "postal-code"
            }
        )


{-| An input that allows tel entry
-}
tel : (String -> msg) -> Attribute String msg
tel onInput_ =
    Attribute
        { emptyEventsAndValues
            | toString = Just identity
            , fromString = Just identity
            , onInput = Just (identity >> onInput_)
        }
        (\config ->
            { config
                | fieldType = Just "tel"
                , inputMode = Just "tel"
                , autocomplete = Just "tel"
            }
        )


{-| An input that allows sex entry
-}
sex : (String -> msg) -> Attribute String msg
sex onInput_ =
    Attribute
        { emptyEventsAndValues
            | toString = Just identity
            , fromString = Just identity
            , onInput = Just (identity >> onInput_)
        }
        (\config ->
            { config
                | fieldType = Just "text"
                , inputMode = Nothing
                , autocomplete = Just "sex"
            }
        )


{-| An input that allows date entry
-}
date : (String -> msg) -> Attribute String msg
date onInput_ =
    Attribute
        { emptyEventsAndValues
            | toString = Just identity
            , fromString = Just identity
            , onInput = Just (identity >> onInput_)
        }
        (\config ->
            { config
                | fieldType = Just "date"
                , inputMode = Nothing
                , autocomplete = Nothing
            }
        )


{-| An input that allows time entry
-}
time : (String -> msg) -> Attribute String msg
time onInput_ =
    Attribute
        { emptyEventsAndValues
            | toString = Just identity
            , fromString = Just identity
            , onInput = Just (identity >> onInput_)
        }
        (\config ->
            { config
                | fieldType = Just "time"
                , inputMode = Nothing
                , autocomplete = Nothing
            }
        )


{-| An input that allows datetime entry
-}
datetime : (String -> msg) -> Attribute String msg
datetime onInput_ =
    Attribute
        { emptyEventsAndValues
            | toString = Just identity
            , fromString = Just identity
            , onInput = Just (identity >> onInput_)
        }
        (\config ->
            { config
                | fieldType = Just "datetime-local"
                , inputMode = Nothing
                , autocomplete = Nothing
            }
        )


{-| -}
value : value -> Attribute value msg
value value_ =
    Attribute { emptyEventsAndValues | currentValue = Just value_ } identity


{-| -}
placeholder : String -> Attribute value msg
placeholder text_ =
    Attribute emptyEventsAndValues <|
        \config -> { config | placeholder = Just text_ }


{-| This disables the input
-}
disabled : Attribute value msg
disabled =
    Attribute emptyEventsAndValues <|
        \config -> { config | disabled = True }


{-| Use this while the form the input is a part of is being submitted.
-}
loading : Attribute value msg
loading =
    Attribute emptyEventsAndValues <|
        \config -> { config | loading = True }


{-| Sets whether or not the field will be highlighted as having a validation error.
-}
errorIf : Bool -> Attribute value msg
errorIf =
    Attribute emptyEventsAndValues << InputErrorAndGuidanceInternal.setErrorIf


{-| If `Just`, the field will be highlighted as having a validation error,
and the given error message will be shown.
-}
errorMessage : Maybe String -> Attribute value msg
errorMessage =
    Attribute emptyEventsAndValues << InputErrorAndGuidanceInternal.setErrorMessage


{-| A guidance message shows below the input, unless an error message is showing instead.
-}
guidance : String -> Attribute value msg
guidance =
    Attribute emptyEventsAndValues << InputErrorAndGuidanceInternal.setGuidance


{-| Hides the visible label. (There will still be an invisible label for screen readers.)
-}
hiddenLabel : Attribute value msg
hiddenLabel =
    Attribute emptyEventsAndValues <|
        \config -> { config | hideLabel = True }


{-| Default behavior.
-}
visibleLabel : Attribute value msg
visibleLabel =
    Attribute emptyEventsAndValues <|
        \config -> { config | hideLabel = False }


{-| Causes the TextInput to produce the given `msg` when the field is focused.
-}
onFocus : msg -> Attribute value msg
onFocus msg =
    Attribute { emptyEventsAndValues | onFocus = Just msg } identity


{-| Causes the TextInput to produce the given `msg` when the field is blurred.
-}
onBlur : msg -> Attribute value msg
onBlur msg =
    Attribute { emptyEventsAndValues | onBlur = Just msg } identity


{-| -}
onEnter : msg -> Attribute value msg
onEnter msg =
    Attribute { emptyEventsAndValues | onEnter = Just msg } identity


{-| Sets the `autofocus` attribute of the resulting HTML input.
-}
autofocus : Attribute value msg
autofocus =
    Attribute emptyEventsAndValues <|
        \config -> { config | autofocus = True }


{-| Adds CSS to the element containing the input.

If you want to customize colors, borders, font sizes, etc, you should instead add to the TextInput API
to support what you need.

-}
css : List Css.Style -> Attribute value msg
css styles =
    Attribute emptyEventsAndValues <|
        \config -> { config | containerCss = config.containerCss ++ styles }


{-| Remove default spacing from the Input.
-}
noMargin : Bool -> Attribute value msg
noMargin removeMargin =
    Attribute emptyEventsAndValues <| \config -> { config | noMarginTop = removeMargin }


{-| Use this helper to add custom attributes.

Do NOT use this helper to add css styles, as they may not be applied the way
you want/expect if underlying styles change.
Instead, please use the `css` helper.

-}
custom : List (Html.Attribute Never) -> Attribute value msg
custom attributes =
    Attribute emptyEventsAndValues <|
        \config -> { config | custom = config.custom ++ attributes }


{-| Set a custom ID for this text input and label. If you don't set this,
we'll automatically generate one from the label you pass in, but this can
cause problems if you have more than one text input with the same label on
the page. Use this to be more specific and avoid issues with duplicate IDs!
-}
id : String -> Attribute value msg
id id_ =
    Attribute emptyEventsAndValues <|
        \config -> { config | id = Just id_ }


{-| -}
nriDescription : String -> Attribute value msg
nriDescription description =
    custom [ Extra.nriDescription description ]


{-| -}
testId : String -> Attribute value msg
testId id_ =
    custom [ Extra.testId id_ ]


{-| Uses the "Writing" input style.
-}
writing : Attribute value msg
writing =
    Attribute emptyEventsAndValues <|
        \config -> { config | inputStyle = InputStyles.Writing }


{-| Customizations for the TextInput.
-}
type Attribute value msg
    = Attribute (EventsAndValues value msg) (Config -> Config)


type alias EventsAndValues value msg =
    { currentValue : Maybe value
    , toString : Maybe (value -> String)
    , fromString : Maybe (String -> value)
    , onInput : Maybe (String -> msg)
    , onFocus : Maybe msg
    , onBlur : Maybe msg
    , onEnter : Maybe msg
    , floatingContent : Maybe (FloatingContentConfig msg -> Html msg)
    }


emptyEventsAndValues : EventsAndValues value msg
emptyEventsAndValues =
    { currentValue = Nothing
    , toString = Nothing
    , fromString = Nothing
    , onFocus = Nothing
    , onBlur = Nothing
    , onEnter = Nothing
    , onInput = Nothing
    , floatingContent = Nothing
    }


{-| -}
map : (a -> b) -> (b -> String) -> Attribute a msg -> Attribute b msg
map f toString (Attribute eventsAndValues configF) =
    Attribute
        { currentValue = Maybe.map f eventsAndValues.currentValue
        , toString = Just toString
        , fromString = Maybe.map (\from -> from >> f) eventsAndValues.fromString
        , onFocus = eventsAndValues.onFocus
        , onBlur = eventsAndValues.onBlur
        , onEnter = eventsAndValues.onEnter
        , onInput = eventsAndValues.onInput
        , floatingContent = eventsAndValues.floatingContent
        }
        configF


{-| This is private. The public API only exposes `Attribute`.
-}
type alias Config =
    { inputStyle : InputStyles.Theme
    , inputCss : List Css.Style
    , guidance : Guidance
    , error : ErrorState
    , readOnly : Bool
    , disabled : Bool
    , loading : Bool
    , hideLabel : Bool
    , placeholder : Maybe String
    , autofocus : Bool
    , noMarginTop : Bool
    , containerCss : List Css.Style
    , id : Maybe String
    , custom : List (Html.Attribute Never)
    , fieldType : Maybe String
    , inputMode : Maybe String
    , autocomplete : Maybe String
    }


emptyConfig : Config
emptyConfig =
    { inputStyle = InputStyles.Standard
    , inputCss = []
    , guidance = InputErrorAndGuidanceInternal.noGuidance
    , error = InputErrorAndGuidanceInternal.noError
    , readOnly = False
    , disabled = False
    , loading = False
    , hideLabel = False
    , placeholder = Nothing
    , autofocus = False
    , id = Nothing
    , noMarginTop = False
    , containerCss = []
    , custom = []
    , fieldType = Nothing
    , inputMode = Nothing
    , autocomplete = Nothing
    }


applyConfig : List (Attribute value msg) -> Config
applyConfig attributes =
    List.foldl (\(Attribute _ update) config -> update config)
        emptyConfig
        attributes


orExisting : (acc -> Maybe a) -> acc -> acc -> Maybe a
orExisting f new previous =
    case f previous of
        Just just ->
            Just just

        Nothing ->
            f new


applyEvents : List (Attribute value msg) -> EventsAndValues value msg
applyEvents =
    List.foldl
        (\(Attribute eventsAndValues _) existing ->
            { currentValue = orExisting .currentValue eventsAndValues existing
            , toString = orExisting .toString eventsAndValues existing
            , fromString = orExisting .fromString eventsAndValues existing
            , onFocus = orExisting .onFocus eventsAndValues existing
            , onBlur = orExisting .onBlur eventsAndValues existing
            , floatingContent = orExisting .floatingContent eventsAndValues existing
            , onEnter = orExisting .onEnter eventsAndValues existing
            , onInput = orExisting .onInput eventsAndValues existing
            }
        )
        emptyEventsAndValues


{-| Render the TextInput as HTML.
-}
view : String -> List (Attribute value msg) -> Html msg
view label attributes =
    let
        config : Config
        config =
            applyConfig attributes

        eventsAndValues : EventsAndValues value msg
        eventsAndValues =
            applyEvents attributes

        idValue =
            case config.id of
                Just id_ ->
                    id_

                Nothing ->
                    generateId label

        isInError =
            InputErrorAndGuidanceInternal.getIsInError config.error

        ( opacity, disabled_ ) =
            case ( config.disabled, config.loading ) of
                ( False, False ) ->
                    ( num 1, False )

                ( False, True ) ->
                    ( num 0.5, True )

                ( True, _ ) ->
                    ( num 1, True )

        maybeStep =
            case config.fieldType of
                Just "number" ->
                    [ step "any" ]

                _ ->
                    []

        stringValue =
            eventsAndValues.currentValue
                |> Maybe.map2 identity eventsAndValues.toString
                |> Maybe.withDefault ""

        onEnter_ : msg -> Html.Attribute msg
        onEnter_ msg =
            (\event ->
                case event.key of
                    Just "Enter" ->
                        Just msg

                    _ ->
                        Nothing
            )
                |> Keyboard.Event.considerKeyboardEvent
                |> Events.on "keydown"
    in
    div
        [ Attributes.css
            (position relative
                :: Css.opacity opacity
                :: config.containerCss
            )
        ]
        ([ input
            (maybeStep
                ++ List.map (Attributes.map never) (List.reverse config.custom)
                ++ [ Attributes.id idValue
                   , InputErrorAndGuidanceInternal.describedBy idValue config
                   , Attributes.css
                        [ InputStyles.input config.inputStyle
                        , if config.inputStyle == InputStyles.Writing then
                            Css.Global.withClass "override-sass-styles"
                                [ textAlign center
                                , Css.height Css.auto
                                ]

                          else
                            Css.Global.withClass "override-sass-styles"
                                [ Css.height (px 45)
                                ]
                        , Css.pseudoElement "-webkit-search-cancel-button"
                            [ Css.display Css.none ]
                        , if config.noMarginTop then
                            Css.important (Css.marginTop Css.zero)

                          else
                            Css.batch []
                        , Css.batch config.inputCss |> Css.important
                        , Css.batch
                            (if config.disabled then
                                [ Css.backgroundColor Colors.gray85
                                , Css.property "box-shadow" "none" |> Css.important
                                ]

                             else
                                []
                            )
                        ]
                   , Extra.maybe Attributes.placeholder config.placeholder
                   , Attributes.value stringValue
                   , Attributes.disabled disabled_
                   , Attributes.readonly config.readOnly
                   , Extra.maybe Events.onInput eventsAndValues.onInput
                   , Extra.maybe Events.onFocus eventsAndValues.onFocus
                   , Extra.maybe Events.onBlur eventsAndValues.onBlur
                   , Attributes.autofocus config.autofocus
                   , Extra.maybe type_ config.fieldType
                   , Extra.maybe (attribute "inputmode") config.inputMode
                   , Extra.maybe (attribute "autocomplete") config.autocomplete
                   , Extra.maybe onEnter_ eventsAndValues.onEnter
                   , class "nri-ui-textinput override-sass-styles custom-focus-ring"
                   , classList
                        [ ( InputStyles.inputClass, True )
                        , ( InputStyles.errorClass, isInError )
                        ]
                   , Attributes.attribute "aria-invalid" <|
                        if isInError then
                            "true"

                        else
                            "false"
                   ]
            )
            []
         , InputLabelInternal.view
            { for = idValue
            , label = label
            , theme = config.inputStyle
            }
            config
         , Maybe.map2
            (\view_ onStringInput_ ->
                view_
                    { label = label
                    , stringValue = stringValue
                    , onInput = onStringInput_
                    , noMarginTop = config.noMarginTop
                    }
            )
            eventsAndValues.floatingContent
            eventsAndValues.onInput
            |> Maybe.withDefault (Html.text "")
         ]
            ++ InputErrorAndGuidanceInternal.view idValue InputErrorAndGuidanceInternal.smallMargin config
        )


{-| Gives you the default DOM element id that will be used by a `TextInput.view` with the given label.
This is for use when you need the DOM element id for use in javascript (such as trigger an event to focus a particular text input)
-}
generateId : String -> String
generateId labelText =
    "Nri-Ui-TextInput-" ++ dashify labelText


type alias FloatingContentConfig msg =
    { label : String
    , stringValue : String
    , onInput : String -> msg
    , noMarginTop : Bool
    }


viewSearchFloatingContent : FloatingContentConfig msg -> Html msg
viewSearchFloatingContent config =
    if config.stringValue == "" then
        searchIcon config

    else
        resetButton config


searchIcon : { settings | noMarginTop : Bool } -> Html msg
searchIcon config =
    UiIcon.search
        |> Svg.withWidth (Css.px 20)
        |> Svg.withHeight (Css.px 20)
        |> Svg.withColor Colors.gray75
        |> Svg.withCss
            [ Css.position Css.absolute
            , Css.right (Css.px 10)
            , if config.noMarginTop then
                Css.top (Css.px (22 - defaultMarginTop))

              else
                Css.top (Css.px 22)
            ]
        |> Svg.toHtml


resetButton : FloatingContentConfig msg -> Html msg
resetButton config =
    ClickableSvg.button ("Reset " ++ config.label)
        UiIcon.x
        [ ClickableSvg.onClick (config.onInput "")
        , ClickableSvg.exactWidth 14
        , ClickableSvg.exactHeight 14
        , ClickableSvg.css
            [ Css.position Css.absolute
            , Css.right (Css.px 10)
            , if config.noMarginTop then
                Css.top (Css.px (25 - defaultMarginTop))

              else
                Css.top (Css.px 25)
            ]
        , ClickableSvg.custom [ Attributes.type_ "button" ]
        ]


viewPasswordFloatingContent : String -> msg -> FloatingContentConfig msg -> Html msg
viewPasswordFloatingContent label toggle config =
    if config.stringValue == "" then
        Html.text ""

    else
        -- TODO: consider using a "toggle" clickable text button,
        -- a checkbox styled to look like a clickable text, or
        -- adding additional aria attributes connecting this clickable
        -- text to the password field.
        ClickableText.button label
            [ ClickableText.onClick toggle
            , ClickableText.small
            , ClickableText.css
                [ Css.position Css.absolute
                , Css.right (Css.px 15)
                , if config.noMarginTop then
                    Css.top (Css.px (22 - defaultMarginTop))

                  else
                    Css.top (Css.px 22)
                , Css.fontSize (Css.px 13)
                ]
            , ClickableText.custom [ Attributes.type_ "button" ]
            ]<|MERGE_RESOLUTION|>--- conflicted
+++ resolved
@@ -1,10 +1,6 @@
 module Nri.Ui.TextInput.V7 exposing
     ( view, generateId
-<<<<<<< HEAD
-    , number, float, text, newPassword, currentPassword, email, search, addressLevel2, addressLine1, countryName, familyName, givenName, organization, organizationTitle, postalCode, sex, tel, date, time, datetime
-=======
     , number, float, text, newPassword, currentPassword, email, search, addressLevel2, addressLine1, countryName, familyName, givenName, username, organization, organizationTitle, postalCode, sex, tel
->>>>>>> 0ea71745
     , readOnlyText
     , value, map
     , onFocus, onBlur, onEnter
@@ -36,11 +32,7 @@
 
 ### Input types
 
-<<<<<<< HEAD
-@docs number, float, text, newPassword, currentPassword, email, search, addressLevel2, addressLine1, countryName, familyName, givenName, organization, organizationTitle, postalCode, sex, tel, date, time, datetime
-=======
 @docs number, float, text, newPassword, currentPassword, email, search, addressLevel2, addressLine1, countryName, familyName, givenName, username, organization, organizationTitle, postalCode, sex, tel
->>>>>>> 0ea71745
 @docs readOnlyText
 
 
