load("@prelude//toolchains:genrule.bzl", "system_genrule_toolchain")
load("@prelude//toolchains:python.bzl", "system_python_bootstrap_toolchain", "system_python_toolchain")
load("@prelude-nri//elm:toolchain.bzl", "elm_toolchain")
load("@prelude-nri//node:toolchain.bzl", "node_toolchain")

system_genrule_toolchain(
    name = "genrule",
    visibility = ["PUBLIC"],
)

system_python_toolchain(
    name = "python",
    visibility = ["PUBLIC"],
)

system_python_bootstrap_toolchain(
    name = "python_bootstrap",
    visibility = ["PUBLIC"],
)

elm_toolchain(
    name = "elm",
    visibility = ["PUBLIC"],
<<<<<<< HEAD
    elm = ":elm_compiler_binary",
)

ELM_COMPILER_URL = select({
    "config//os:linux": "https://github.com/elm/compiler/releases/download/0.19.1/binary-for-linux-64-bit.gz",
    "config//os:macos": "https://github.com/elm/compiler/releases/download/0.19.1/binary-for-mac-64-bit.gz",
})

ELM_COMPILER_SHA256 = select({
    "config//os:linux": "e44af52bb27f725a973478e589d990a6428e115fe1bb14f03833134d6c0f155c",
    "config//os:macos": "05289f0e3d4f30033487c05e689964c3bb17c0c48012510dbef1df43868545d1",
})

http_file(
    name = "elm_compiler_archive",
    urls = [ELM_COMPILER_URL],
    sha256 = ELM_COMPILER_SHA256,
)

genrule(
    name = "elm_compiler_binary",
    cmd = "gzip --decompress --stdout --keep $(location :elm_compiler_archive) > $OUT && chmod +x $OUT",
    out = "elm",
    executable = True,
)

node_toolchain(
    name = "node",
    visibility = ["PUBLIC"],
=======
>>>>>>> 36f4ec1d
)<|MERGE_RESOLUTION|>--- conflicted
+++ resolved
@@ -21,36 +21,9 @@
 elm_toolchain(
     name = "elm",
     visibility = ["PUBLIC"],
-<<<<<<< HEAD
-    elm = ":elm_compiler_binary",
-)
-
-ELM_COMPILER_URL = select({
-    "config//os:linux": "https://github.com/elm/compiler/releases/download/0.19.1/binary-for-linux-64-bit.gz",
-    "config//os:macos": "https://github.com/elm/compiler/releases/download/0.19.1/binary-for-mac-64-bit.gz",
-})
-
-ELM_COMPILER_SHA256 = select({
-    "config//os:linux": "e44af52bb27f725a973478e589d990a6428e115fe1bb14f03833134d6c0f155c",
-    "config//os:macos": "05289f0e3d4f30033487c05e689964c3bb17c0c48012510dbef1df43868545d1",
-})
-
-http_file(
-    name = "elm_compiler_archive",
-    urls = [ELM_COMPILER_URL],
-    sha256 = ELM_COMPILER_SHA256,
-)
-
-genrule(
-    name = "elm_compiler_binary",
-    cmd = "gzip --decompress --stdout --keep $(location :elm_compiler_archive) > $OUT && chmod +x $OUT",
-    out = "elm",
-    executable = True,
 )
 
 node_toolchain(
     name = "node",
     visibility = ["PUBLIC"],
-=======
->>>>>>> 36f4ec1d
 )