--- conflicted
+++ resolved
@@ -21,15 +21,10 @@
 spec : Test
 spec =
     describe "Nri.Ui.Highlighter"
-<<<<<<< HEAD
-        [ describe "keyboard behavior" keyboardTests
+        [ describe "mouse behavior" mouseTests
+        , describe "keyboard behavior" keyboardTests
         , describe "markdown highlightable behavior" markdownContentTests
         , describe "markdown highlight name behavior" markdownHighlightNameTests
-=======
-        [ describe "mouse behavior" mouseTests
-        , describe "keyboard behavior" keyboardTests
-        , describe "markdown behavior" markdownTests
->>>>>>> 9387a6d3
         , describe "joinAdjacentInteractiveHighlights" joinAdjacentInteractiveHighlightsTests
         , describe "overlapping highlights" overlappingHighlightTests
         ]
