module Examples.Button exposing (Msg, State, example)

{-|

@docs Msg, State, example

-}

import Accessibility.Styled.Key as Key
import Category exposing (Category(..))
import Code
import CommonControls
import Css exposing (middle, verticalAlign)
import Debug.Control as Control exposing (Control)
import Debug.Control.Extra as ControlExtra
import Debug.Control.View as ControlView
import EllieLink
import Example exposing (Example)
import Html.Styled exposing (..)
import Html.Styled.Attributes as Attributes exposing (css)
import Nri.Ui.Button.V10 as Button
import Nri.Ui.Colors.V1 as Colors
import Nri.Ui.Heading.V3 as Heading
import Nri.Ui.Spacing.V1 as Spacing
import Nri.Ui.UiIcon.V1 as UiIcon
import Set exposing (Set)


version : Int
version =
    10


{-| -}
example : Example State Msg
example =
    { name = moduleName
    , version = version
    , state = init
    , update = update
    , subscriptions = \_ -> Sub.none
    , preview =
        [ Button.link "Primary"
            [ Button.small
            , Button.fillContainerWidth
            , Button.custom [ Key.tabbable False ]
            , Button.icon UiIcon.link
            ]
        , Button.link "Secondary"
            [ Button.small
            , Button.fillContainerWidth
            , Button.secondary
            , Button.css [ Css.marginTop (Css.px 8) ]
            , Button.custom [ Key.tabbable False ]
            , Button.icon UiIcon.link
            ]
        , Button.link "Tertiary"
            [ Button.small
            , Button.fillContainerWidth
            , Button.tertiary
            , Button.css [ Css.marginTop (Css.px 8) ]
            , Button.custom [ Key.tabbable False ]
            , Button.icon UiIcon.link
            ]
        , Button.link "Premium"
            [ Button.small
            , Button.fillContainerWidth
            , Button.premium
            , Button.css [ Css.marginTop (Css.px 8) ]
            , Button.custom [ Key.tabbable False ]
            , Button.icon UiIcon.link
            ]
        ]
    , view = \ellieLinkConfig state -> [ viewButtonExamples ellieLinkConfig state ]
    , categories = [ Buttons ]
    , keyboardSupport = []
    }


moduleName : String
moduleName =
    "Button"


{-| -}
type alias State =
    { debugControlsState : Control Model
    , pressedToggleButtons : Set Int
    }


{-| -}
init : State
init =
    { debugControlsState = initDebugControls
    , pressedToggleButtons = Set.singleton 1
    }


{-| -}
type ButtonType
    = Button
    | Link


{-| -}
type Msg
    = SetDebugControlsState (Control Model)
    | ShowItWorked String String
    | ToggleToggleButton Int


{-| -}
update : Msg -> State -> ( State, Cmd Msg )
update msg state =
    case msg of
        SetDebugControlsState newDebugControlsState ->
            ( { state | debugControlsState = newDebugControlsState }
            , Cmd.none
            )

        ShowItWorked group message ->
            ( Debug.log group message |> always state, Cmd.none )

        ToggleToggleButton id ->
            ( { state
                | pressedToggleButtons =
                    if Set.member id state.pressedToggleButtons then
                        Set.remove id state.pressedToggleButtons

                    else
                        Set.insert id state.pressedToggleButtons
              }
            , Cmd.none
            )



-- INTERNAL


type alias Model =
    { buttonType : ButtonType
    , label : String
    , attributes : List ( String, Button.Attribute Msg )
    }


{-| -}
initDebugControls : Control Model
initDebugControls =
    Control.record Model
        |> Control.field "type"
            (Control.choice
                [ ( "button", Control.value Button )
                , ( "link", Control.value Link )
                ]
            )
        |> Control.field "label" (Control.string "Label **bold**   *emphasis*")
        |> Control.field "attributes"
            (ControlExtra.list
                |> CommonControls.icon moduleName Button.icon
                |> CommonControls.rightIcon moduleName Button.rightIcon
                |> ControlExtra.optionalListItem "size"
                    (CommonControls.choice moduleName
                        [ ( "small", Button.small )
                        , ( "medium", Button.medium )
                        , ( "large", Button.large )
                        , ( "modal", Button.modal )
                        ]
                    )
                |> ControlExtra.optionalListItem "width"
                    (CommonControls.choice moduleName
                        [ ( "exactWidth 120", Button.exactWidth 120 )
                        , ( "exactWidth 70", Button.exactWidth 70 )
                        , ( "boundedWidth 100 180", Button.boundedWidth { min = 100, max = 180 } )
                        , ( "unboundedWidth", Button.unboundedWidth )
                        , ( "fillContainerWidth", Button.fillContainerWidth )
                        ]
                    )
                |> ControlExtra.optionalListItem "mobile width"
                    (CommonControls.choice moduleName
                        [ ( "exactWidthForMobile 120", Button.exactWidthForMobile 120 )
                        , ( "exactWidthForMobile 70", Button.exactWidthForMobile 70 )
                        , ( "boundedWidthForMobile 100 180", Button.boundedWidthForMobile { min = 100, max = 180 } )
                        , ( "unboundedWidthForMobile", Button.unboundedWidthForMobile )
                        , ( "fillContainerWidthForMobile", Button.fillContainerWidthForMobile )
                        ]
                    )
                |> ControlExtra.optionalListItem "quiz engine mobile width"
                    (CommonControls.choice moduleName
                        [ ( "exactWidthForQuizEngineMobile 120", Button.exactWidthForQuizEngineMobile 120 )
                        , ( "exactWidthForQuizEngineMobile 70", Button.exactWidthForQuizEngineMobile 70 )
                        , ( "boundedWidthForQuizEngineMobile 100 180", Button.boundedWidthForQuizEngineMobile { min = 100, max = 180 } )
                        , ( "unboundedWidthForQuizEngineMobile", Button.unboundedWidthForQuizEngineMobile )
                        , ( "fillContainerWidthForQuizEngineMobile", Button.fillContainerWidthForQuizEngineMobile )
                        ]
                    )
                |> ControlExtra.optionalListItem "narrow mobile width"
                    (CommonControls.choice moduleName
                        [ ( "exactWidthForNarrowMobile 120", Button.exactWidthForNarrowMobile 120 )
                        , ( "exactWidthForNarrowMobile 70", Button.exactWidthForNarrowMobile 70 )
                        , ( "boundedWidthForNarrowMobile 100 180", Button.boundedWidthForNarrowMobile { min = 100, max = 180 } )
                        , ( "unboundedWidthForNarrowMobile", Button.unboundedWidthForNarrowMobile )
                        , ( "fillContainerWidthForNarrowMobile", Button.fillContainerWidthForNarrowMobile )
                        ]
                    )
                |> ControlExtra.optionalListItem "theme"
                    (CommonControls.choice moduleName
                        [ ( "primary", Button.primary )
                        , ( "secondary", Button.secondary )
                        , ( "tertiary", Button.tertiary )
                        , ( "danger", Button.danger )
                        , ( "premium", Button.premium )
                        ]
                    )
                |> ControlExtra.optionalBoolListItem "disabled" ( "disabled", Button.disabled )
                |> ControlExtra.optionalListItem "state (button only)"
                    (CommonControls.choice moduleName
                        [ ( "error", Button.error )
                        , ( "unfulfilled", Button.unfulfilled )
                        , ( "loading", Button.loading )
                        , ( "success", Button.success )
                        ]
                    )
                |> ControlExtra.optionalBoolListItem "submit (button only)"
                    ( "Button.submit", Button.submit )
                |> ControlExtra.optionalBoolListItem "opensModal (button only)"
                    ( "Button.opensModal", Button.opensModal )
                |> ControlExtra.optionalBoolListItem "hideIconForMobile"
                    ( "Button.hideIconForMobile", Button.hideIconForMobile )
                |> CommonControls.css
                    { moduleName = moduleName
                    , use = Button.css
                    }
                |> CommonControls.mobileCss
                    { moduleName = moduleName
                    , use = Button.mobileCss
                    }
                |> CommonControls.quizEngineMobileCss
                    { moduleName = moduleName
                    , use = Button.quizEngineMobileCss
                    }
                |> CommonControls.notMobileCss
                    { moduleName = moduleName
                    , use = Button.notMobileCss
                    }
            )


viewButtonExamples : EllieLink.Config -> State -> Html Msg
viewButtonExamples ellieLinkConfig state =
    let
        model =
            Control.currentValue state.debugControlsState
    in
    [ ControlView.view
        { ellieLinkConfig = ellieLinkConfig
        , name = moduleName
        , version = version
        , update = SetDebugControlsState
        , settings = state.debugControlsState
        , mainType = Just "RootHtml.Html msg"
        , extraCode = []
        , renderExample = Code.unstyledView
        , toExampleCode =
            \{ label, attributes } ->
                let
                    toCode fName =
                        moduleName
                            ++ "."
                            ++ fName
                            ++ " "
                            ++ Code.string label
                            ++ Code.listMultiline (List.map Tuple.first attributes) 1
                in
                [ { sectionName = "Button"
                  , code = toCode "button"
                  }
                , { sectionName = "Link"
                  , code = toCode "link"
                  }
                ]
        }
    , Heading.h2
        [ Heading.plaintext "Interactive example"
        , Heading.css [ Css.margin2 Spacing.verticalSpacerPx Css.zero ]
        ]
    , viewCustomizableExample model
    , Heading.h2
        [ Heading.plaintext "Non-interactive examples"
        , Heading.css [ Css.marginTop Spacing.verticalSpacerPx ]
        ]
    , buttonsTable
    , toggleButtons state.pressedToggleButtons
    , Button.link "linkExternalWithTracking"
        [ Button.unboundedWidth
        , Button.secondary
        , Button.linkExternalWithTracking
            { url = "#"
            , track = ShowItWorked "ButtonExample" "linkExternalWithTracking clicked"
            }
        ]
    ]
        |> div []


viewCustomizableExample : Model -> Html Msg
viewCustomizableExample model =
    let
        buttonOrLink =
            case model.buttonType of
                Link ->
                    Button.link

                Button ->
                    Button.button
    in
    buttonOrLink model.label
        (List.map Tuple.second model.attributes)


buttonsTable : Html msg
buttonsTable =
    let
        sizes =
            [ ( Button.small, "small" )
            , ( Button.medium, "medium" )
            , ( Button.large, "large" )
            ]

        styles =
            [ ( Button.primary, "primary" )
            , ( Button.secondary, "secondary" )
            , ( Button.tertiary, "tertiary" )
            , ( Button.danger, "danger" )
            , ( Button.premium, "premium" )
            ]

        exampleRow styleTuple =
            [ tr []
                (td
                    [ css [ verticalAlign middle, Css.borderTop3 (Css.px 1) Css.solid Colors.gray85 ]
                    , Attributes.rowspan 2
                    ]
                    [ code [] [ text (Code.fromModule moduleName (Tuple.second styleTuple)) ] ]
                    :: List.map
                        (exampleCell
                            [ Css.borderTop3 (Css.px 1) Css.solid Colors.gray85
                            , Css.paddingBottom Css.zero |> Css.important
                            ]
                            ( Button.button, "button" )
                            styleTuple
                        )
                        sizes
                    ++ [ td [ css [ verticalAlign middle, Css.borderTop3 (Css.px 1) Css.solid Colors.gray85 ] ]
                            [ code [] [ text "Button.button" ] ]
                       ]
                )
            , tr []
                (List.map (exampleCell [] ( Button.link, "link" ) styleTuple) sizes
                    ++ [ td [ css [ verticalAlign middle ] ]
                            [ code [] [ text "Button.link" ] ]
                       ]
                )
            ]

        exampleCell cellStyle ( view, viewName ) ( style, styleName ) ( setSize, sizeName ) =
            inCell cellStyle <| view (sizeName ++ " " ++ styleName ++ " " ++ viewName) [ setSize, style ]

        inCell style content =
            td
                [ css
                    [ verticalAlign middle
                    , Css.batch style
                    , Css.padding (Css.px 10)
                    ]
                ]
                [ content ]
    in
    List.concat
        [ [ sizes
<<<<<<< HEAD
                |> List.map (\( _, sizeName ) -> th [] [ text sizeName ])
                |> (\cells -> tr [] (td [] [] :: cells))
=======
                |> List.map
                    (\( _, sizeName ) ->
                        th [ css [ Css.padding2 (Css.px 25) Css.zero ] ]
                            [ code [] [ text (Code.fromModule moduleName sizeName) ]
                            ]
                    )
                |> (\cells -> tr [] (th [] [] :: cells))
>>>>>>> a9599f31
          ]
        , List.concatMap exampleRow styles
        ]
        |> table [ css [ Css.borderCollapse Css.collapse ] ]


toggleButtons : Set Int -> Html Msg
toggleButtons pressedToggleButtons =
    div []
        [ Heading.h2
            [ Heading.plaintext "Button toggle"
            , Heading.css [ Css.marginTop Spacing.verticalSpacerPx ]
            ]
        , div [ css [ Css.displayFlex, Css.marginBottom (Css.px 20) ] ]
            [ Button.toggleButton
                { onDeselect = ToggleToggleButton 0
                , onSelect = ToggleToggleButton 0
                , label = "5"
                , pressed = Set.member 0 pressedToggleButtons
                }
            , Button.toggleButton
                { onDeselect = ToggleToggleButton 1
                , onSelect = ToggleToggleButton 1
                , label = "Kindergarten"
                , pressed = Set.member 1 pressedToggleButtons
                }
            ]
        ]<|MERGE_RESOLUTION|>--- conflicted
+++ resolved
@@ -380,10 +380,6 @@
     in
     List.concat
         [ [ sizes
-<<<<<<< HEAD
-                |> List.map (\( _, sizeName ) -> th [] [ text sizeName ])
-                |> (\cells -> tr [] (td [] [] :: cells))
-=======
                 |> List.map
                     (\( _, sizeName ) ->
                         th [ css [ Css.padding2 (Css.px 25) Css.zero ] ]
@@ -391,7 +387,6 @@
                             ]
                     )
                 |> (\cells -> tr [] (th [] [] :: cells))
->>>>>>> a9599f31
           ]
         , List.concatMap exampleRow styles
         ]
