port module Examples.Highlighter exposing (Msg, State, example)

{-|

@docs Msg, State, example

-}

import Category exposing (Category(..))
import Code
import Css exposing (Color)
import Css.Global
import Debug.Control as Control exposing (Control)
import Debug.Control.Extra as ControlExtra
import Debug.Control.View as ControlView
import Example exposing (Example)
import Examples.Colors
import Html.Styled exposing (..)
import Html.Styled.Attributes exposing (css)
import List.Extra
import Maybe.Extra
import Nri.Ui.Button.V10 as Button
import Nri.Ui.Colors.V1 as Colors
import Nri.Ui.Fonts.V1 as Fonts
import Nri.Ui.Heading.V3 as Heading
import Nri.Ui.Highlightable.V3 as Highlightable exposing (Highlightable)
import Nri.Ui.Highlighter.V4 as Highlighter
import Nri.Ui.HighlighterTool.V1 as Tool
import Nri.Ui.Table.V7 as Table
import Nri.Ui.Text.V6 as Text
import Sort exposing (Sorter)
import String.Extra


moduleName : String
moduleName =
    "Highlighter"


version : Int
version =
    3


{-| -}
example : Example State Msg
example =
    { name = moduleName
    , version = version
    , state = init
    , update = update
    , subscriptions = \_ -> Sub.map HighlighterMsg subscriptions
    , preview =
        [ div [ css [ Fonts.baseFont, Css.lineHeight (Css.int 2), Css.Global.children [ Css.Global.p [ Css.margin Css.zero ] ] ] ]
            [ Highlighter.static
                { id = "highlight-preview"
                , highlightables =
                    [ ( "Sphinx", Nothing )
                    , ( "of", Nothing )
                    , ( "black", Just exampleMarker )
                    , ( "quartz,", Nothing )
                    , ( "judge", Nothing )
                    , ( "my", Nothing )
                    , ( "vow.", Nothing )
                    ]
                        |> List.intersperse ( " ", Nothing )
                        |> List.indexedMap (\i ( word, marker ) -> Highlightable.initStatic (Maybe.Extra.toList marker) i word)
                }
            ]
        ]
    , view =
        \ellieLinkConfig state ->
            [ ControlView.view
                { ellieLinkConfig = ellieLinkConfig
                , name = moduleName
                , version = version
                , update = UpdateControls
                , settings = state.settings
                , mainType = Nothing
                , extraCode =
                    [ "import Nri.Ui.Highlightable.V2 as Highlightable"
                    , "import Nri.Ui.HighlighterTool.V1 as Tool"
                    ]
                , renderExample = Code.unstyledView
                , toExampleCode =
                    \_ ->
                        [ { sectionName = "Code"
                          , code =
                                -- view
                                Tuple.first (view state)
                                    ++ Code.newlines
                                    ++ -- model
                                       (initHighlighter (Control.currentValue state.settings) state.highlighter.highlightables
                                            |> Tuple.first
                                       )
                          }
                        ]
                }
            , Heading.h2 [ Heading.plaintext "Interactive example" ]
            , Text.mediumBody [ Text.plaintext "This example updates based on the settings you configure on this page." ]
            , Button.button "Clear all highlights"
                [ Button.onClick ClearHighlights
                , Button.secondary
                , Button.small
                ]
            , div
                [ css
                    [ Css.fontSize (Css.px 24)
                    , Css.lineHeight (Css.num 1.75)
                    , Fonts.quizFont
                    ]
                ]
                [ Tuple.second (view state)
                    |> map HighlighterMsg
                ]
            , Heading.h2 [ Heading.plaintext "Overlapping highlights example" ]
            , Text.mediumBody [ Text.plaintext "Supporting overlapping highlights, as in inline comments, requires a lot of extra set-up. Generally, you won't need this." ]
            , div
                [ css
                    [ Css.fontSize (Css.px 24)
                    , Css.lineHeight (Css.num 1.75)
                    , Fonts.ugFont
                    ]
                ]
                [ Highlighter.viewWithOverlappingHighlights state.overlappingHighlightsState
                    |> map OverlappingHighlighterMsg
                ]
            , Heading.h2 [ Heading.plaintext "Non-interactive examples" ]
            , Text.mediumBody [ Text.plaintext "These are examples of some different ways the highlighter can appear to users." ]
            , Table.view []
                [ Table.rowHeader
                    { header = text "Highlighter."
                    , view = .viewName >> text
                    , width = Css.zero
                    , cellStyles =
                        always
                            [ Css.padding2 (Css.px 14) (Css.px 7)
                            , Css.verticalAlign Css.middle
                            , Css.textAlign Css.left
                            , Css.fontWeight Css.normal
                            ]
                    , sort = Nothing
                    }
                , Table.string
                    { header = "HighlighterTool."
                    , value = .tool
                    , width = Css.pct 10
                    , cellStyles = always [ Css.padding2 (Css.px 14) (Css.px 7), Css.verticalAlign Css.middle ]
                    , sort = Nothing
                    }
                , Table.string
                    { header = "Highlightable."
                    , value = .highlightable
                    , width = Css.pct 10
                    , cellStyles = always [ Css.padding2 (Css.px 14) (Css.px 7), Css.verticalAlign Css.middle ]
                    , sort = Nothing
                    }
                , Table.string
                    { header = "Description"
                    , value = .description
                    , width = Css.pct 30
                    , cellStyles = always [ Css.padding2 (Css.px 14) (Css.px 7), Css.verticalAlign Css.middle ]
                    , sort = Nothing
                    }
                , Table.custom
                    { header = text "Example"
                    , view = .example
                    , width = Css.pct 60
                    , cellStyles =
                        always
                            [ Css.padding2 (Css.px 14) (Css.px 7)
                            , Css.verticalAlign Css.middle
                            , Css.lineHeight (Css.num 2)
                            ]
                    , sort = Nothing
                    }
                ]
                [ { viewName = "static"
                  , tool = "buildMarker"
                  , highlightable = "init"
                  , description = "One word highlighted"
                  , example =
                        Highlighter.static
                            { id = "example-0"
                            , highlightables =
                                [ ( "Sphinx", Nothing )
                                , ( "of", Nothing )
                                , ( "black", Just exampleMarker )
                                , ( "quartz,", Nothing )
                                , ( "judge", Nothing )
                                , ( "my", Nothing )
                                , ( "vow.", Nothing )
                                ]
                                    |> List.intersperse ( " ", Nothing )
                                    |> List.indexedMap (\i ( word, marker ) -> Highlightable.initStatic (Maybe.Extra.toList marker) i word)
                            }
                  }
                , { viewName = "static"
                  , tool = "buildMarker"
                  , highlightable = "init"
                  , description = "Multiple words highlighted separately"
                  , example =
                        Highlighter.static
                            { id = "example-1"
                            , highlightables =
                                [ ( "Sphinx", Nothing )
                                , ( "of", Nothing )
                                , ( "black", Just exampleMarker )
                                , ( "quartz,", Just exampleMarker )
                                , ( "judge", Nothing )
                                , ( "my", Nothing )
                                , ( "vow.", Nothing )
                                ]
                                    |> List.intersperse ( " ", Nothing )
                                    |> List.indexedMap (\i ( word, marker ) -> Highlightable.initStatic (Maybe.Extra.toList marker) i word)
                            }
                  }
                , { viewName = "static"
                  , tool = "buildMarker"
                  , highlightable = "init"
                  , description = "Multiple words highlighted & joined"
                  , example =
                        Highlighter.static
                            { id = "example-2"
                            , highlightables =
                                [ ( "Sphinx", Nothing )
                                , ( "of", Nothing )
                                , ( "black quartz,", Just exampleMarker )
                                , ( "judge", Nothing )
                                , ( "my", Nothing )
                                , ( "vow.", Nothing )
                                ]
                                    |> List.intersperse ( " ", Nothing )
                                    |> List.indexedMap (\i ( word, marker ) -> Highlightable.initStatic (Maybe.Extra.toList marker) i word)
                            }
                  }
                , { viewName = "static"
                  , tool = "buildMarker"
                  , highlightable = "init"
                  , description = "Multiple kinds of highlights without overlaps"
                  , example = Highlighter.static { id = "example-3a", highlightables = multipleHighlightsHighlightables }
                  }
                , { viewName = "staticMarkdown"
                  , tool = "buildMarker"
                  , highlightable = "init"
                  , description = "Multiple kinds of highlights without overlaps and with interpreted Markdown"
                  , example = Highlighter.staticMarkdown { id = "example-3b", highlightables = multipleHighlightsHighlightables }
                  }
                , { viewName = "staticWithTags"
                  , tool = "buildMarkerWithBorder"
                  , highlightable = "init"
                  , description = "Multiple kinds of highlights without overlaps"
                  , example = Highlighter.staticWithTags { id = "example-4a", highlightables = multipleHighlightsHighlightablesWithBorder }
                  }
                , { viewName = "staticMarkdownWithTags"
                  , tool = "buildMarkerWithBorder"
                  , highlightable = "init"
                  , description = "Multiple kinds of highlights without overlaps and with interpreted Markdown"
                  , example = Highlighter.staticMarkdownWithTags { id = "example-4b", highlightables = multipleHighlightsHighlightablesWithBorder }
                  }
                , { viewName = "staticMarkdown"
                  , tool = "buildMarker"
                  , highlightable = "fromMarkdown"
                  , description = "Interpreting empty markdown anchor tags as highlights."
                  , example =
                        Highlighter.staticMarkdown
                            { id = "example-5"
                            , highlightables = Highlightable.fromMarkdown "Select your [favorite phrase]() in **your** writing."
                            }
                  }
<<<<<<< HEAD
                , { viewName = "staticWithOverlappingHighlights"
                  , tool = "buildMarkerWithoutRounding"
                  , highlightable = "init"
                  , description = "Multiple kinds of highlights with overlaps."
                  , example =
                        Highlighter.staticWithOverlappingHighlights
                            { id = "example-6"
                            , ariaDetails = Just "details-example"
                            , highlightables =
                                [ ( "Sphinx", [ inlineCommentMarker "Comment 1", inlineCommentMarker "Comment 2" ] )
                                , ( "of", [ inlineCommentMarker "Comment 2" ] )
                                , ( "black quartz,", [ inlineCommentMarker "Comment 3", inlineCommentMarker "Comment 2" ] )
                                , ( "judge", [ inlineCommentMarker "Comment 3", inlineCommentMarker "Comment 2" ] )
                                , ( "my", [ inlineCommentMarker "Comment 2" ] )
                                , ( "vow.", [] )
                                ]
                                    |> List.intersperse ( " ", [] )
                                    |> List.indexedMap
                                        (\i ( word, marker ) ->
                                            if String.Extra.isBlank word then
                                                Highlightable.initStatic marker i word

                                            else
                                                Highlightable.initInteractive marker i word
                                        )
                                    |> Highlightable.joinAdjacentInteractiveHighlights sorter
                            }
                  }
=======
>>>>>>> 9d72864c
                ]
            ]
    , categories = [ Instructional ]
    , keyboardSupport = []
    }


multipleHighlightsHighlightables : List (Highlightable ())
multipleHighlightsHighlightables =
    [ ( "Waltz, bad nymph, for quick jigs vex.", Just claimMarker )
    , ( "Glib jocks quiz nymph to vex dwarf.", Just evidenceMarker )
    , ( "Sphinx of _black_ quartz, judge my vow.", Just reasoningMarker )
    , ( "How *vexingly* quick daft zebras jump!", Nothing )
    ]
        |> List.intersperse ( " ", Nothing )
        |> List.indexedMap (\i ( word, marker ) -> Highlightable.initStatic (Maybe.Extra.toList marker) i word)


exampleMarker : Tool.MarkerModel ()
exampleMarker =
    Tool.buildMarker
        { highlightColor = Colors.highlightYellow
        , hoverColor = Colors.highlightMagenta
        , hoverHighlightColor = Colors.highlightPurpleDark
        , kind = ()
        , name = Nothing
        }


claimMarker : Tool.MarkerModel ()
claimMarker =
    Tool.buildMarker
        { highlightColor = Colors.highlightYellow
        , hoverColor = Colors.highlightMagenta
        , hoverHighlightColor = Colors.highlightPurpleDark
        , kind = ()
        , name = Just "Claim"
        }


evidenceMarker : Tool.MarkerModel ()
evidenceMarker =
    Tool.buildMarker
        { highlightColor = Colors.highlightCyan
        , hoverColor = Colors.highlightMagenta
        , hoverHighlightColor = Colors.highlightPurpleDark
        , kind = ()
        , name = Just "Evidence"
        }


reasoningMarker : Tool.MarkerModel ()
reasoningMarker =
    Tool.buildMarker
        { highlightColor = Colors.highlightPurple
        , hoverColor = Colors.highlightMagenta
        , hoverHighlightColor = Colors.highlightPurpleDark
        , kind = ()
        , name = Just "Reasoning"
        }


inlineCommentMarker : String -> Tool.MarkerModel String
inlineCommentMarker name =
    Tool.buildMarkerWithoutRounding
        { highlightColor = toLightColor Colors.highlightYellow
        , hoverColor = Colors.highlightYellow
        , hoverHighlightColor = Colors.highlightYellow
        , kind = name
        , name = Just name
        }


toLightColor : Color -> Color
toLightColor color =
    let
        tint value =
            value + floor (toFloat (255 - value) * 0.5)
    in
    Css.rgb (tint color.red) (tint color.green) (tint color.blue)


multipleHighlightsHighlightablesWithBorder : List (Highlightable ())
multipleHighlightsHighlightablesWithBorder =
    [ ( "Waltz, bad nymph, for quick jigs vex.", Just claimMarkerWithBorder )
    , ( "Glib jocks quiz nymph to vex dwarf.", Just evidenceMarkerWithBorder )
    , ( "Sphinx of _black_ quartz, judge my vow.", Just reasoningMarkerWithBorder )
    , ( "How *vexingly* quick daft zebras jump!", Nothing )
    ]
        |> List.intersperse ( " ", Nothing )
        |> List.indexedMap (\i ( word, marker ) -> Highlightable.initStatic (Maybe.Extra.toList marker) i word)


claimMarkerWithBorder : Tool.MarkerModel ()
claimMarkerWithBorder =
    Tool.buildMarkerWithBorder
        { highlightColor = Colors.highlightYellow
        , kind = ()
        , name = Just "Claim"
        }


evidenceMarkerWithBorder : Tool.MarkerModel ()
evidenceMarkerWithBorder =
    Tool.buildMarkerWithBorder
        { highlightColor = Colors.highlightCyan
        , kind = ()
        , name = Just "Evidence"
        }


reasoningMarkerWithBorder : Tool.MarkerModel ()
reasoningMarkerWithBorder =
    Tool.buildMarkerWithBorder
        { highlightColor = Colors.highlightPurple
        , kind = ()
        , name = Just "Reasoning"
        }


view : State -> ( String, Html (Highlighter.Msg ()) )
view state =
    let
        viewStr =
            Code.var "view" 1
    in
    case (Control.currentValue state.settings).highlighterType of
        Markdown ->
            ( viewStr "Highlighter.viewMarkdown"
            , Highlighter.viewMarkdown state.highlighter
            )

        Standard ->
            ( viewStr "Highlighter.view"
            , Highlighter.view state.highlighter
            )


{-| -}
type alias State =
    { settings : Control Settings
    , highlighter : Highlighter.Model ()
    , overlappingHighlightsState : Highlighter.Model String
    , overlappingHighlightsIndex : Int
    }


{-| -}
init : State
init =
    let
        settings =
            controlSettings
    in
    { settings = settings
    , highlighter = initHighlighter (Control.currentValue settings) [] |> Tuple.second
    , overlappingHighlightsState =
        Highlighter.init
            { id = "student-writing"
            , highlightables = Highlightable.initFragments "Letter grades have a variety of effects on students. Alfie Kohn, an American author who specializes in education issues, explains that students who are graded “tend to lose interest in the learning itself [and] avoid challenging tasks whenever possible.” Kohn’s argument illustrates how letter grades can become a source of stress for students and distract them from the joys of learning."
            , marker = Tool.Marker (inlineCommentMarker "Comment 1")
            , sorter = Sort.alphabetical
            , joinAdjacentInteractiveHighlights = False
            }
    , overlappingHighlightsIndex = 1
    }


initHighlighter : Settings -> List (Highlightable ()) -> ( String, Highlighter.Model () )
initHighlighter settings previousHighlightables =
    let
        highlightables : ( String, List (Highlightable ()) )
        highlightables =
            if settings.splitOnSentences then
                exampleParagraph
                    |> List.map
                        (\text i ->
                            ( "Highlightable.initInteractive [] " ++ String.fromInt i ++ Code.string text
                            , Highlightable.initInteractive [] i text
                            )
                        )
                    |> List.intersperse
                        (\i ->
                            ( "Highlightable.initStatic [] " ++ String.fromInt i ++ Code.string " "
                            , Highlightable.initStatic [] i " "
                            )
                        )
                    |> List.indexedMap (\i f -> f i)
                    |> List.unzip
                    |> Tuple.mapFirst (\c -> Code.listMultiline c 3)

            else
                ( "Highlightable.initFragments " ++ Code.string joinedExampleParagraph
                , Highlightable.initFragments joinedExampleParagraph
                )

        joinedExampleParagraph =
            String.join " " exampleParagraph
    in
    ( Code.var "model" 1 <|
        Code.fromModule moduleName "init"
            ++ Code.recordMultiline
                [ ( "id", Code.string "example-romeo-and-juliet" )
                , ( "highlightables", Tuple.first highlightables )
                , ( "marker", Code.newlineWithIndent 3 ++ Tuple.first settings.tool )
                , ( "joinAdjacentInteractiveHighlights", Code.bool settings.joinAdjacentInteractiveHighlights )
                ]
                2
    , Highlighter.init
        { id = "example-romeo-and-juliet"
        , highlightables =
            if List.map .text previousHighlightables == List.map .text (Tuple.second highlightables) then
                previousHighlightables

            else
                Tuple.second highlightables
        , marker = Tuple.second settings.tool
        , sorter = sorter
        , joinAdjacentInteractiveHighlights = settings.joinAdjacentInteractiveHighlights
        }
    )


exampleParagraph : List String
exampleParagraph =
    [ "Taking notes by hand is better for students' overall academic performance than taking notes on a computer."
    , "A study published in the journal *Psychological Science* found that students who handwrote their notes during class gained a deeper understanding of new material than students who typed their notes."
    , "This study suggests that students are better served by writing out their notes rather than typing them."
    ]


type alias Settings =
    { splitOnSentences : Bool
    , joinAdjacentInteractiveHighlights : Bool
    , highlighterType : HighlighterType
    , tool : ( String, Tool.Tool () )
    }


type HighlighterType
    = Markdown
    | Standard


controlSettings : Control Settings
controlSettings =
    Control.record Settings
        |> Control.field "splitOnSentences" (Control.bool True)
        |> Control.field "joinAdjacentInteractiveHighlights" (Control.bool False)
        |> Control.field "type"
            (Control.choice
                [ ( "Markdown", Control.value Markdown )
                , ( "Standard", Control.value Standard )
                ]
            )
        |> Control.field "tool"
            (Control.choice
                [ ( "Marker", Control.map (\( c, v ) -> ( "Tool.Marker" ++ c, Tool.Marker v )) controlMarker )
                , ( "Eraser", Control.value ( "Tool.Eraser Tool.buildEraser", Tool.Eraser Tool.buildEraser ) )
                ]
            )


controlMarker : Control ( String, Tool.MarkerModel () )
controlMarker =
    Control.record
        (\a b c d ->
            ( Code.fromModule "Tool" "buildMarker"
                ++ Code.recordMultiline
                    [ ( "highlightColor", Tuple.first a )
                    , ( "hoverColor", Tuple.first b )
                    , ( "hoverHighlightColor", Tuple.first c )
                    , ( "kind", "()" )
                    , ( "name", Code.maybeString d )
                    ]
                    4
            , Tool.buildMarker
                { highlightColor = Tuple.second a
                , hoverColor = Tuple.second b
                , hoverHighlightColor = Tuple.second c
                , kind = ()
                , name = d
                }
            )
        )
        |> Control.field "highlightColor" (backgroundHighlightColors 0)
        |> Control.field "hoverColor" (backgroundHighlightColors 2)
        |> Control.field "hoverHighlightColor" (backgroundHighlightColors 4)
        |> Control.field "name" (Control.maybe True (Control.string "Claim"))


backgroundHighlightColors : Int -> Control ( String, Color )
backgroundHighlightColors rotateWith =
    Examples.Colors.backgroundHighlightColors
        |> List.map (\( name, value, _ ) -> ( name, Control.value ( Code.fromModule "Colors" name, value ) ))
        |> ControlExtra.rotatedChoice rotateWith


{-| -}
type Msg
    = UpdateControls (Control Settings)
    | HighlighterMsg (Highlighter.Msg ())
    | OverlappingHighlighterMsg (Highlighter.Msg String)
    | ClearHighlights


{-| -}
update : Msg -> State -> ( State, Cmd Msg )
update msg state =
    case msg of
        UpdateControls settings ->
            ( { state
                | settings = settings
                , highlighter =
                    initHighlighter (Control.currentValue settings) state.highlighter.highlightables
                        |> Tuple.second
              }
            , Cmd.none
            )

        HighlighterMsg highlighterMsg ->
            let
                ( newHighlighter, effect, Highlighter.Intent intent ) =
                    Highlighter.update highlighterMsg state.highlighter
            in
            ( { state | highlighter = newHighlighter }
            , Cmd.batch
                [ Cmd.map HighlighterMsg effect
                , case intent.listenTo of
                    Just listenTo ->
                        highlighterListen listenTo

                    Nothing ->
                        Cmd.none
                ]
            )

        ClearHighlights ->
            ( { state | highlighter = Highlighter.removeHighlights state.highlighter }
            , Cmd.none
            )

        OverlappingHighlighterMsg highlighterMsg ->
            -- This code is extracted with minimal updates from Nri.Writing.GuidedDrafts.WritingSamples.Highlighters
            case Highlighter.update highlighterMsg state.overlappingHighlightsState of
                ( newHighlighter, effect, intent ) ->
                    let
                        clickedCommentId =
                            Highlighter.selectShortest Highlighter.clickedHighlightable state.overlappingHighlightsState

                        hoveredCommentId =
                            Highlighter.selectShortest Highlighter.hoveredHighlightable newHighlighter

                        maybePreviousMouseDownIndex =
                            highlighterState.mouseDownIndex

                        mouseOverIndex =
                            newHighlighter.mouseOverIndex

                        withAllCommentIds =
                            { newHighlighter
                                | highlightables =
                                    List.map2
                                        (\newHighlightable oldHighlightable ->
                                            { newHighlightable | marked = List.Extra.unique (newHighlightable.marked ++ oldHighlightable.marked) }
                                        )
                                        newHighlighter.highlightables
                                        highlighterState.highlightables
                            }

                        highlighterState =
                            state.overlappingHighlightsState

                        newComment =
                            { state
                                | overlappingHighlightsState =
                                    { withAllCommentIds
                                        | marker = Tool.Marker (inlineCommentMarker ("Comment " ++ String.fromInt (state.overlappingHighlightsIndex + 1)))
                                    }
                                , overlappingHighlightsIndex = state.overlappingHighlightsIndex + 1
                            }
                    in
                    -- The Changed action will be triggered on the Highlighter Up event and
                    -- when there is an actual change in the highlightable elements. Note
                    -- that when we click an existing highlight, from the point of view of
                    -- the highlighter, this is just the same as starting a new highlight
                    -- (instead we want to intercept that click and do something else).
                    case Highlighter.hasChanged intent of
                        Highlighter.Changed ->
                            case ( clickedCommentId, maybePreviousMouseDownIndex, mouseOverIndex ) of
                                ( Just commentId, Just previousMouseDownIndex, Just currentHover ) ->
                                    if previousMouseDownIndex == currentHover then
                                        -- User is clicking an existing highlight without dragging
                                        -- we don't want to use the entire updated highlighter state, since we don't want to remove the focused highlight!
                                        -- However, we do want to ensure that we don't end up in the middle of highlighting, where the user has to click around more to get out of the highlighting state.
                                        ( { state
                                            | overlappingHighlightsState =
                                                { highlighterState
                                                    | mouseDownIndex = Nothing
                                                    , mouseOverIndex = Nothing
                                                    , selectionStartIndex = Nothing
                                                    , selectionEndIndex = Nothing
                                                }
                                          }
                                        , Cmd.none
                                        )

                                    else
                                        ( newComment
                                        , Cmd.batch
                                            [ Cmd.map OverlappingHighlighterMsg effect
                                            , perform intent
                                            ]
                                        )

                                _ ->
                                    ( newComment
                                    , Cmd.batch
                                        [ Cmd.map OverlappingHighlighterMsg effect
                                        , perform intent
                                        ]
                                    )

                        Highlighter.NotChanged ->
                            case maybePreviousMouseDownIndex of
                                Just _ ->
                                    -- User is dragging and highlighting. We don't want to show
                                    -- any hover effect in case the current highlight starts to
                                    -- overlaps with an existing highlight.
                                    ( { state | overlappingHighlightsState = withAllCommentIds }
                                    , Cmd.batch
                                        [ Cmd.map OverlappingHighlighterMsg effect
                                        , perform intent
                                        ]
                                    )

                                Nothing ->
                                    -- User is just hovering around the page
                                    ( { state | overlappingHighlightsState = withAllCommentIds }
                                    , Cmd.batch
                                        [ Cmd.map OverlappingHighlighterMsg effect
                                        , perform intent
                                        ]
                                    )


perform : Highlighter.Intent -> Cmd msg
perform (Highlighter.Intent intent) =
    case intent.listenTo of
        Just listenTo ->
            highlighterListen listenTo

        Nothing ->
            Cmd.none


sorter : Sorter ()
sorter =
    Sort.custom
        (\a b ->
            case ( a, b ) of
                ( (), () ) ->
                    EQ
        )



-- SUBSCRIPTIONS


subscriptions : Sub (Highlighter.Msg marker)
subscriptions =
    Sub.batch [ onDocumentUp, onTouch ]


{-| Subscribe to mouseup/touchend events on the document.
-}
onDocumentUp : Sub (Highlighter.Msg marker)
onDocumentUp =
    highlighterOnDocumentUp (Highlighter.Pointer << Highlighter.Up << Just)


{-| Subscribe to touch events
-}
onTouch : Sub (Highlighter.Msg marker)
onTouch =
    highlighterOnTouch <|
        \( type_, targetId, index ) ->
            Highlighter.Pointer <|
                case type_ of
                    "move" ->
                        Highlighter.Move (Just targetId) index

                    "end" ->
                        Highlighter.Up (Just targetId)

                    _ ->
                        Highlighter.Ignored


{-| Start listening to events on a highlighter
-}
port highlighterListen : String -> Cmd msg


{-| Listen to documentup events, to stop highlighting.
-}
port highlighterOnDocumentUp : (String -> msg) -> Sub msg


{-| Listen to touch events, and get the element under the finger.
-}
port highlighterOnTouch : (( String, String, Int ) -> msg) -> Sub msg<|MERGE_RESOLUTION|>--- conflicted
+++ resolved
@@ -268,37 +268,6 @@
                             , highlightables = Highlightable.fromMarkdown "Select your [favorite phrase]() in **your** writing."
                             }
                   }
-<<<<<<< HEAD
-                , { viewName = "staticWithOverlappingHighlights"
-                  , tool = "buildMarkerWithoutRounding"
-                  , highlightable = "init"
-                  , description = "Multiple kinds of highlights with overlaps."
-                  , example =
-                        Highlighter.staticWithOverlappingHighlights
-                            { id = "example-6"
-                            , ariaDetails = Just "details-example"
-                            , highlightables =
-                                [ ( "Sphinx", [ inlineCommentMarker "Comment 1", inlineCommentMarker "Comment 2" ] )
-                                , ( "of", [ inlineCommentMarker "Comment 2" ] )
-                                , ( "black quartz,", [ inlineCommentMarker "Comment 3", inlineCommentMarker "Comment 2" ] )
-                                , ( "judge", [ inlineCommentMarker "Comment 3", inlineCommentMarker "Comment 2" ] )
-                                , ( "my", [ inlineCommentMarker "Comment 2" ] )
-                                , ( "vow.", [] )
-                                ]
-                                    |> List.intersperse ( " ", [] )
-                                    |> List.indexedMap
-                                        (\i ( word, marker ) ->
-                                            if String.Extra.isBlank word then
-                                                Highlightable.initStatic marker i word
-
-                                            else
-                                                Highlightable.initInteractive marker i word
-                                        )
-                                    |> Highlightable.joinAdjacentInteractiveHighlights sorter
-                            }
-                  }
-=======
->>>>>>> 9d72864c
                 ]
             ]
     , categories = [ Instructional ]
