--- conflicted
+++ resolved
@@ -183,15 +183,11 @@
                 ]
             ]
         ]
-<<<<<<< HEAD
-    , about = [ Guidance.useATACGuide moduleName ]
-=======
     , about =
-        Guidance.useATACGuide moduleName
-            ++ [ Text.smallBody
-                    [ Text.markdown "Use `Button.modal` and/or `ClickableText.modal` within the `Modal` footer." ]
-               ]
->>>>>>> b701f6d1
+        [ Guidance.useATACGuide moduleName
+        , Text.smallBody
+            [ Text.markdown "Use `Button.modal` and/or `ClickableText.modal` within the `Modal` footer." ]
+        ]
     , view =
         \ellieLinkConfig state ->
             let
