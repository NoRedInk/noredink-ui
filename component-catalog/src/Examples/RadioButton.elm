--- conflicted
+++ resolved
@@ -27,14 +27,11 @@
 import KeyboardSupport exposing (Direction(..), Key(..))
 import Markdown
 import Nri.Ui.Button.V10 as Button
+import Nri.Ui.ClickableText.V4 as ClickableText
 import Nri.Ui.Colors.V1 as Colors
 import Nri.Ui.Data.PremiumDisplay as PremiumDisplay exposing (..)
 import Nri.Ui.Heading.V3 as Heading
-<<<<<<< HEAD
 import Nri.Ui.Html.Attributes.V2 exposing (safeIdWithPrefix)
-import Nri.Ui.Message.V4 as Message
-=======
->>>>>>> a845024a
 import Nri.Ui.Modal.V12 as Modal
 import Nri.Ui.RadioButton.V4 as RadioButton
 import Nri.Ui.Spacing.V1 as Spacing
@@ -42,11 +39,7 @@
 import Nri.Ui.Table.V7 as Table
 import Nri.Ui.Text.V6 as Text
 import Nri.Ui.Tooltip.V3 as Tooltip
-<<<<<<< HEAD
 import Nri.Ui.UiIcon.V1 as UiIcon
-import Routes
-=======
->>>>>>> a845024a
 import Task
 
 
