--- conflicted
+++ resolved
@@ -346,17 +346,13 @@
 viewAll : Model key -> Html Msg
 viewAll model =
     viewLayout model [] <|
-<<<<<<< HEAD
         viewExamplePreviews "all"
-            { navigate = Routes.Doodad >> ChangeRoute
-=======
-        viewPreviews "all"
             { swallowEvent = SwallowEvent
             , navigate = Routes.Doodad >> ChangeRoute
->>>>>>> 50e92fb3
             , exampleHref = Routes.Doodad >> Routes.toString
             }
-            { navigate = Routes.Usage >> ChangeRoute
+            { swallowEvent = SwallowEvent
+            , navigate = Routes.Usage >> ChangeRoute
             , exampleHref = Routes.Usage >> Routes.toString
             }
             (Dict.values model.moduleStates)
@@ -373,27 +369,20 @@
                         (Set.fromList Category.sorter item.categories)
                         category
                 )
-<<<<<<< HEAD
                 (Dict.values items)
     in
     viewLayout model [] <|
         viewExamplePreviews (Category.forId category)
-            { navigate = Routes.CategoryDoodad category >> ChangeRoute
+            { swallowEvent = SwallowEvent
+            , navigate = Routes.CategoryDoodad category >> ChangeRoute
             , exampleHref = Routes.CategoryDoodad category >> Routes.toString
             }
-            { navigate = Routes.Usage >> ChangeRoute
+            { swallowEvent = SwallowEvent
+            , navigate = Routes.Usage >> ChangeRoute
             , exampleHref = Routes.Usage >> Routes.toString
             }
             (filtered model.moduleStates)
             (filtered model.usageExampleStates)
-=======
-            |> viewPreviews (Category.forId category)
-                { swallowEvent = SwallowEvent
-                , navigate = Routes.CategoryDoodad category >> ChangeRoute
-                , exampleHref = Routes.CategoryDoodad category >> Routes.toString
-                }
-        )
->>>>>>> 50e92fb3
 
 
 viewLayout : Model key -> List (Header.Attribute Route Msg) -> Html Msg -> Html Msg
@@ -430,7 +419,8 @@
         , exampleHref : Example Examples.State Examples.Msg -> String
         }
     ->
-        { navigate : UsageExample UsageExamples.State UsageExamples.Msg -> Msg
+        { swallowEvent : Msg
+        , navigate : UsageExample UsageExamples.State UsageExamples.Msg -> Msg
         , exampleHref : UsageExample UsageExamples.State UsageExamples.Msg -> String
         }
     -> List (Example Examples.State Examples.Msg)
