--- conflicted
+++ resolved
@@ -44,20 +44,7 @@
         , Heading.h4 [] [ Html.text "h4" ]
         ]
     , view =
-<<<<<<< HEAD
-        \ellieLinkConfig _ ->
-            [ viewExamples
-                [ ( "h1", Heading.h1 [] [ Html.text "This is the main page heading." ] )
-                , ( "h2", Heading.h2 [] [ Html.text "This is a tagline" ] )
-                , ( "h3", Heading.h3 [] [ Html.text "This is a subHeading" ] )
-                , ( "h4", Heading.h4 [] [ Html.text "This is a smallHeading" ] )
-                ]
-            , Heading.h2 [ Heading.style Heading.Top ]
-                [ Html.text "Heading.h2 [ Heading.style Heading.Top ]" ]
-            , Heading.h2 [ Heading.css [ Css.color Colors.highlightPurpleDark ] ]
-                [ Html.text "Heading.h2 [ Heading.css [ Css.color Colors.highlightPurpleDark ] ]" ]
-=======
-        \state ->
+        \ellieLinkConfig state ->
             let
                 examples =
                     [ ( "h1", Heading.h1, "This is the main page heading." )
@@ -71,7 +58,8 @@
                     List.map Tuple.second (Control.currentValue state.control)
             in
             [ ControlView.view
-                { name = moduleName
+                { ellieLinkConfig = ellieLinkConfig
+                , name = moduleName
                 , version = version
                 , update = UpdateControl
                 , settings = state.control
@@ -98,7 +86,6 @@
                         ( name, view attributes [ Html.text content ] )
                     )
                 |> viewExamples
->>>>>>> eb412498
             ]
     }
 
