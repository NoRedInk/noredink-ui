--- conflicted
+++ resolved
@@ -1,20 +1,12 @@
 module Examples.Colors exposing
     ( example, State, Msg
-<<<<<<< HEAD
-    , backgroundHighlightColors
-=======
-    , all
->>>>>>> 2dd5ea35
+    , all, backgroundHighlightColors
     )
 
 {-|
 
 @docs example, State, Msg
-<<<<<<< HEAD
-@docs backgroundHighlightColors
-=======
-@docs all
->>>>>>> 2dd5ea35
+@docs all, backgroundHighlightColors
 
 -}
 
@@ -73,8 +65,6 @@
     }
 
 
-<<<<<<< HEAD
-=======
 all : List ( String, Css.Color )
 all =
     [ uncategorizedColors
@@ -85,7 +75,6 @@
         |> List.map (\( name, val, _ ) -> ( name, val ))
 
 
->>>>>>> 2dd5ea35
 uncategorizedColors : List ( String, Css.Color, String )
 uncategorizedColors =
     [ ( "gray20", Colors.gray20, "Main text" )
