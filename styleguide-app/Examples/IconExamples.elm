module Examples.IconExamples exposing
    ( example
    , Settings, Msg
    , Group
    , preview
    )

{-|

@docs example
@docs Settings, Msg
@docs Group
@docs preview

-}

import Category exposing (Category(..))
import Css
import Css.Global
import Example exposing (Example)
import Html.Styled as Html exposing (Html)
import Html.Styled.Attributes as Attributes exposing (css)
import Html.Styled.Events as Events
import Nri.Ui.Checkbox.V5 as Checkbox
import Nri.Ui.Colors.Extra exposing (fromCssColor, toCssColor)
import Nri.Ui.Colors.V1 as Colors
<<<<<<< HEAD
import Nri.Ui.Heading.V3 as Heading
import Nri.Ui.Svg.V1 as Svg
=======
import Nri.Ui.Heading.V2 as Heading
import Nri.Ui.Select.V8 as Select
import Nri.Ui.Svg.V1 as Svg exposing (Svg)
>>>>>>> 2ebba33f
import Nri.Ui.Text.V6 as Text
import Nri.Ui.TextInput.V7 as TextInput
import SolidColor exposing (SolidColor)


type alias Config =
    { moduleName : String
    , version : Int
    , label : String
    , name : String
    , icon : Svg
    , renderSvgCode : String -> String
    , preview : List (Html Never)
    , all : List Group
    }


example : Config -> Example Settings Msg
example config =
    { name = config.moduleName
    , version = config.version
    , categories = [ Icons ]
    , keyboardSupport = []
    , state = init config
    , update = update
    , subscriptions = \_ -> Sub.none
    , preview = config.preview
    , view = \ellieLinkConfig settings -> view settings config.all
    }


{-| -}
preview : List Svg.Svg -> List (Html msg)
preview icons =
    [ Html.div
        [ css
            [ Css.displayFlex
            , Css.flexWrap Css.wrap
            , Css.property "gap" "10px"
            , Css.color Colors.gray45
            ]
        ]
        (List.map
            (Svg.withWidth (Css.px 30) >> Svg.withHeight (Css.px 30) >> Svg.toHtml)
            icons
        )
    ]


{-| -}
type alias Settings =
    { showIconName : Bool
    , iconSelectorExpanded : Bool
    , color : SolidColor
    , width : Float
    , height : Float
    , icon : ( String, Svg )
    , label : String
    , showBorder : Bool
    , renderSvgCode : String -> String
    }


{-| -}
init : Config -> Settings
init { label, name, icon, renderSvgCode } =
    { showIconName = False
    , iconSelectorExpanded = False
    , color = fromCssColor Colors.greenDark
    , width = 100
    , height = 100
    , icon = ( name, icon )
    , label = label
    , showBorder = True
    , renderSvgCode = renderSvgCode
    }


{-| -}
type Msg
    = ShowNames Bool
    | SetIcon ( String, Svg )
    | SetColor (Result String SolidColor)
    | SetWidth (Maybe Float)
    | SetHeight (Maybe Float)
    | SetLabel String
    | SetBorder Bool


{-| -}
update : Msg -> Settings -> ( Settings, Cmd msg )
update msg state =
    case msg of
        ShowNames showIconName ->
            ( { state | showIconName = showIconName }
            , Cmd.none
            )

        SetIcon svg ->
            ( { state | icon = svg }
            , Cmd.none
            )

        SetColor (Ok color) ->
            ( { state | color = color }
            , Cmd.none
            )

        SetColor (Err err) ->
            ( state, Cmd.none )

        SetWidth (Just width) ->
            ( { state | width = width }, Cmd.none )

        SetWidth Nothing ->
            ( state, Cmd.none )

        SetHeight (Just height) ->
            ( { state | height = height }, Cmd.none )

        SetHeight Nothing ->
            ( state, Cmd.none )

        SetLabel label ->
            ( { state | label = label }, Cmd.none )

        SetBorder showBorder ->
            ( { state | showBorder = showBorder }, Cmd.none )


{-| -}
viewSettings : Settings -> Html Msg
viewSettings { showIconName } =
    Checkbox.viewWithLabel
        { identifier = "show-icon-name-checkbox"
        , label = "Show names"
        , setterMsg = ShowNames
        , selected = Checkbox.selectedFromBool showIconName
        , disabled = False
        , theme = Checkbox.Square
        }


type alias Group =
    ( String
    , List ( String, Svg.Svg, List Css.Style )
    )


{-| -}
view : Settings -> List Group -> List (Html Msg)
view settings groups =
    let
        viewExampleSection ( group, values ) =
            viewWithCustomStyles settings group values
    in
    viewSettings settings
        :: List.map viewExampleSection groups
        ++ [ Html.section [ css [ Css.margin2 (Css.px 30) Css.zero ] ]
                [ Heading.h3 [] [ Html.text "Example Usage" ]
                , viewSingularExampleSettings groups settings
                , viewResults settings
                ]
           ]


{-| -}
viewWithCustomStyles : Settings -> String -> List ( String, Svg.Svg, List Css.Style ) -> Html msg
viewWithCustomStyles { showIconName } headerText icons =
    Html.section
        [ css
            [ Css.displayFlex
            , Css.alignItems Css.center
            , Css.property "gap" "10px"
            , Css.marginTop (Css.px 10)
            ]
        ]
        [ Heading.h2
            [ Heading.css
                [ Css.width (Css.px 150)
                , Css.fontSize (Css.px 16)
                , Css.lineHeight (Css.num 1.2)
                , Css.fontWeight (Css.int 700)
                ]
            ]
            [ Html.text headerText ]
        , Html.div
            [ css
                [ Css.displayFlex
                , Css.flexWrap Css.wrap
                , Css.property "gap" "10px"
                ]
            ]
            (List.map (viewIcon showIconName) icons)
        ]


viewIcon : Bool -> ( String, Svg.Svg, List Css.Style ) -> Html msg
viewIcon showIconName ( name, icon, style ) =
    let
        iconCss =
            if List.isEmpty style then
                [ Css.height (Css.px 25)
                , Css.width (Css.px 25)
                , Css.margin (Css.px 4)
                , Css.color Colors.gray45
                ]

            else
                style
    in
    Html.div
        [ css
            [ Css.displayFlex
            , Css.alignItems Css.center
            , Css.backgroundColor Colors.gray96
            , Css.borderRadius (Css.px 8)
            , Css.padding2 (Css.px 5) (Css.px 10)
            , Css.hover
                [ Css.backgroundColor Colors.glacier
                , Css.color Colors.azure
                , Css.Global.descendants
                    [ Css.Global.selector "svg"
                        [ Css.color Colors.azure
                        ]
                    ]
                ]
            ]
        ]
        [ icon
            |> Svg.withCss iconCss
            |> Svg.toHtml
        , Text.smallBody
            [ Text.plaintext name
            , Text.css <|
                if showIconName then
                    []

                else
                    [ Css.display Css.none ]
            ]
        ]


viewSingularExampleSettings : List Group -> Settings -> Html.Html Msg
viewSingularExampleSettings groups state =
    let
        svgGroupedChoices ( groupName, items ) =
            let
                toEntry ( name, icon, _ ) =
                    Select.Choice name ( name, icon )
            in
            Select.ChoicesGroup groupName (List.map toEntry items)
    in
    Html.div
        [ Attributes.css
            [ Css.displayFlex
            , Css.justifyContent Css.spaceBetween
            , Css.alignItems Css.center
            , Css.flexWrap Css.wrap
            ]
        ]
        [ TextInput.view "Title"
            [ TextInput.value state.label
            , TextInput.text SetLabel
            ]
        , Select.view "Icon"
            [ Select.groupedChoices Tuple.first
                (List.map svgGroupedChoices groups)
            , Select.value (Just state.icon)
            ]
            |> Html.map SetIcon
        , Checkbox.viewWithLabel
            { identifier = "show-border"
            , label = "Show border"
            , setterMsg = SetBorder
            , selected = Checkbox.selectedFromBool state.showBorder
            , disabled = False
            , theme = Checkbox.Square
            }
        , Html.label []
            [ Html.text "Color: "
            , Html.input
                [ Attributes.type_ "color"
                , Attributes.value (SolidColor.toHex state.color)
                , Events.onInput (SetColor << SolidColor.fromHex)
                ]
                []
            ]
        , Html.label []
            [ Html.text "Width: "
            , Html.input
                [ Attributes.type_ "range"
                , Attributes.min "0"
                , Attributes.max "200"
                , Attributes.value (String.fromFloat state.width)
                , Events.onInput (SetWidth << String.toFloat)
                ]
                []
            ]
        , Html.label []
            [ Html.text "Height: "
            , Html.input
                [ Attributes.type_ "range"
                , Attributes.min "0"
                , Attributes.max "200"
                , Attributes.value (String.fromFloat state.height)
                , Events.onInput (SetHeight << String.toFloat)
                ]
                []
            ]
        ]


viewResults : Settings -> Html.Html Msg
viewResults state =
    let
        ( red, green, blue ) =
            SolidColor.toRGB state.color
    in
    Html.div [ Attributes.css [ Css.displayFlex ] ]
        [ Html.pre
            [ Attributes.css
                [ Css.width (Css.px 400)
                , Css.marginRight (Css.px 20)
                ]
            ]
            [ [ "color : Css.Color\n"
              , "color =\n"
              , "    Css.rgb " ++ String.fromFloat red ++ " " ++ String.fromFloat green ++ " " ++ String.fromFloat blue
              , "\n\n\n"
              , "renderedSvg : Svg\n"
              , "renderedSvg =\n"
              , "   " ++ state.renderSvgCode (Tuple.first state.icon) ++ "\n"
              , "       |> Svg.withColor color\n"
              , "       |> Svg.withWidth (Css.px " ++ String.fromFloat state.width ++ ")\n"
              , "       |> Svg.withHeight (Css.px " ++ String.fromFloat state.height ++ ")\n"
              , if state.showBorder then
                    "       |> Svg.withCss [ Css.border3 (Css.px 1) Css.solid Colors.gray20 ]\n"

                else
                    ""
              , if String.isEmpty state.label then
                    ""

                else
                    "       |> Svg.withLabel \"" ++ state.label ++ "\"\n"
              , "       |> Svg.toHtml\n"
              ]
                |> String.join ""
                |> Html.text
            ]
        , Tuple.second state.icon
            |> Svg.withColor (toCssColor state.color)
            |> Svg.withWidth (Css.px state.width)
            |> Svg.withHeight (Css.px state.height)
            |> (\svg ->
                    if state.showBorder then
                        Svg.withCss [ Css.border3 (Css.px 1) Css.solid Colors.gray20 ] svg

                    else
                        svg
               )
            |> (\svg ->
                    if String.isEmpty state.label then
                        svg

                    else
                        Svg.withLabel state.label svg
               )
            |> Svg.toHtml
        ]<|MERGE_RESOLUTION|>--- conflicted
+++ resolved
@@ -24,14 +24,9 @@
 import Nri.Ui.Checkbox.V5 as Checkbox
 import Nri.Ui.Colors.Extra exposing (fromCssColor, toCssColor)
 import Nri.Ui.Colors.V1 as Colors
-<<<<<<< HEAD
 import Nri.Ui.Heading.V3 as Heading
-import Nri.Ui.Svg.V1 as Svg
-=======
-import Nri.Ui.Heading.V2 as Heading
 import Nri.Ui.Select.V8 as Select
 import Nri.Ui.Svg.V1 as Svg exposing (Svg)
->>>>>>> 2ebba33f
 import Nri.Ui.Text.V6 as Text
 import Nri.Ui.TextInput.V7 as TextInput
 import SolidColor exposing (SolidColor)
