--- conflicted
+++ resolved
@@ -11,12 +11,9 @@
 import Category exposing (Category(..))
 import CommonControls
 import Debug.Control as Control exposing (Control)
-<<<<<<< HEAD
-import EllieLink
-=======
 import Debug.Control.Extra as ControlExtra
 import Debug.Control.View as ControlView
->>>>>>> eb412498
+import EllieLink
 import Example exposing (Example)
 import KeyboardSupport exposing (Key(..))
 import Nri.Ui.ClickableText.V3 as ClickableText
@@ -84,7 +81,8 @@
                     False
     in
     [ ControlView.view
-        { name = moduleName
+        { ellieLinkConfig = ellieLinkConfig
+        , name = moduleName
         , version = version
         , update = UpdateControls
         , settings = state.settings
