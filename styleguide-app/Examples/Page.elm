module Examples.Page exposing (example, State, Msg)

{-|

@docs example, State, Msg

-}

import Category exposing (Category(..))
import Code
import CommonControls
import Css
import Debug.Control as Control exposing (Control)
import Debug.Control.View as ControlView
import Example exposing (Example)
import Html.Styled as Html exposing (Html)
import Html.Styled.Attributes exposing (css)
import Nri.Ui.Colors.V1 as Colors
import Nri.Ui.Fonts.V1 as Fonts
<<<<<<< HEAD
import Nri.Ui.Heading.V3 as Heading
import Nri.Ui.Page.V3 as Page exposing (RecoveryText(..))
=======
import Nri.Ui.Heading.V2 as Heading
import Nri.Ui.Page.V3 as Page exposing (DefaultPage, RecoveryText(..))
>>>>>>> e372bcbc


{-| -}
type alias State =
    Control Settings


{-| -}
type Msg
    = ShowItWorked
    | UpdateSettings (Control Settings)


update : Msg -> State -> ( State, Cmd Msg )
update msg model =
    case msg of
        ShowItWorked ->
            ( Debug.log "Clicked!" |> always model, Cmd.none )

        UpdateSettings settings ->
            ( settings, Cmd.none )


moduleName : String
moduleName =
    "Page"


version : Int
version =
    3


{-| -}
example : Example State Msg
example =
    { name = moduleName
    , version = version
    , categories = [ Messaging ]
    , keyboardSupport = []
    , state = controlSettings
    , update = update
    , subscriptions = \_ -> Sub.none
    , preview =
        [ -- faking a mini version of the Page component to give styleguide users a sense of what the
          -- component might look like
          Html.div
            [ css
                [ Css.displayFlex
                , Css.alignItems Css.center
                , Css.flexDirection Css.column
                , Css.backgroundColor Colors.white
                , Css.borderRadius (Css.px 4)
                , Css.padding (Css.px 20)
                ]
            ]
            [ Html.div [ css [ Css.fontSize (Css.px 40) ] ] [ Html.text "😵" ]
            , Html.p
                [ css
                    [ Css.color Colors.navy
                    , Fonts.baseFont
                    , Css.fontWeight Css.bold
                    , Css.textAlign Css.center
                    , Css.margin Css.zero
                    ]
                ]
                [ Html.text "There was a problem!" ]
            ]
        ]
    , view =
        \ellieLinkConfig model ->
            let
                settings =
                    Control.currentValue model
            in
            [ ControlView.view
                { ellieLinkConfig = ellieLinkConfig
                , name = moduleName
                , version = version
                , update = UpdateSettings
                , settings = model
                , mainType = "RootHtml.Html ()"
                , extraImports = [ "import Http" ]
                , toExampleCode =
                    \{ page, recoveryText } ->
                        [ { sectionName = "Example"
                          , code =
                                Tuple.first page
                                    ++ "\n\t{ link = ()\n\t, recoveryText = "
                                    ++ Debug.toString recoveryText
                                    ++ "\n\t}"
                          }
                        ]
                }
            , Heading.h2 [ Heading.style Heading.Subhead ] [ Html.text "Example" ]
            , Tuple.second settings.page
                { link = ShowItWorked
                , recoveryText = settings.recoveryText
                }
            ]
    }


<<<<<<< HEAD
viewExample :
    String
    -> (Page.DefaultPage Msg -> Html Msg)
    -> RecoveryText
    -> List (Html Msg)
    -> Html Msg
viewExample viewName view recoveryText extras =
    Html.div
        [ css
            [ Css.marginTop (Css.px 20)
            , Css.borderTop3 (Css.px 2) Css.solid Colors.gray96
            , Css.paddingTop (Css.px 20)
            , Css.marginBottom (Css.px 20)
            ]
        ]
        [ Heading.h2 [ Heading.plaintext viewName ]
        , Html.div [] extras
        , Html.code []
            [ Html.text <|
                viewName
                    ++ " {  link = msg, recoveryText = "
                    ++ Debug.toString recoveryText
                    ++ " }"
            ]
        , view { link = ShowItWorked viewName, recoveryText = recoveryText }
        ]
=======
type alias Settings =
    { page : ( String, DefaultPage Msg -> Html Msg )
    , recoveryText : RecoveryText
    }


controlSettings : Control Settings
controlSettings =
    Control.record Settings
        |> Control.field "page" controlPageType
        |> Control.field "recoveryText" initRecoveryText


controlPageType : Control ( String, DefaultPage Msg -> Html Msg )
controlPageType =
    let
        choiceWithModuleName name value =
            ( name, Control.value ( moduleName ++ "." ++ name, value ) )
    in
    [ ( "httpError"
      , Control.map
            (\err ->
                ( moduleName ++ ".httpError httpError"
                , Page.httpError err
                )
            )
            CommonControls.httpError
      )
    , choiceWithModuleName "broken" Page.broken
    , ( "blockedV4"
      , Control.value
            ( "Page.blockedV4 " ++ Code.string "Error message details"
            , Page.blockedV4 "Error message details"
            )
      )
    , choiceWithModuleName "notFound" Page.notFound
    , choiceWithModuleName "noPermission" Page.noPermission
    , choiceWithModuleName "loggedOut" Page.loggedOut
    , choiceWithModuleName "timeOut" Page.timeOut
    , choiceWithModuleName "networkError" Page.networkError
    ]
        |> Control.choice
>>>>>>> e372bcbc


initRecoveryText : Control RecoveryText
initRecoveryText =
    Control.choice
        [ ( "Page.Reload", Control.value Page.Reload )
        , ( "Page.ReturnTo", Control.map Page.ReturnTo (Control.string "Home") )
        , ( "Page.Custom", Control.map Custom (Control.string "Hit the road, Jack") )
        ]<|MERGE_RESOLUTION|>--- conflicted
+++ resolved
@@ -17,13 +17,8 @@
 import Html.Styled.Attributes exposing (css)
 import Nri.Ui.Colors.V1 as Colors
 import Nri.Ui.Fonts.V1 as Fonts
-<<<<<<< HEAD
 import Nri.Ui.Heading.V3 as Heading
-import Nri.Ui.Page.V3 as Page exposing (RecoveryText(..))
-=======
-import Nri.Ui.Heading.V2 as Heading
 import Nri.Ui.Page.V3 as Page exposing (DefaultPage, RecoveryText(..))
->>>>>>> e372bcbc
 
 
 {-| -}
@@ -118,7 +113,7 @@
                           }
                         ]
                 }
-            , Heading.h2 [ Heading.style Heading.Subhead ] [ Html.text "Example" ]
+            , Heading.h2 [ Heading.plaintext "Example" ]
             , Tuple.second settings.page
                 { link = ShowItWorked
                 , recoveryText = settings.recoveryText
@@ -127,34 +122,6 @@
     }
 
 
-<<<<<<< HEAD
-viewExample :
-    String
-    -> (Page.DefaultPage Msg -> Html Msg)
-    -> RecoveryText
-    -> List (Html Msg)
-    -> Html Msg
-viewExample viewName view recoveryText extras =
-    Html.div
-        [ css
-            [ Css.marginTop (Css.px 20)
-            , Css.borderTop3 (Css.px 2) Css.solid Colors.gray96
-            , Css.paddingTop (Css.px 20)
-            , Css.marginBottom (Css.px 20)
-            ]
-        ]
-        [ Heading.h2 [ Heading.plaintext viewName ]
-        , Html.div [] extras
-        , Html.code []
-            [ Html.text <|
-                viewName
-                    ++ " {  link = msg, recoveryText = "
-                    ++ Debug.toString recoveryText
-                    ++ " }"
-            ]
-        , view { link = ShowItWorked viewName, recoveryText = recoveryText }
-        ]
-=======
 type alias Settings =
     { page : ( String, DefaultPage Msg -> Html Msg )
     , recoveryText : RecoveryText
@@ -197,7 +164,6 @@
     , choiceWithModuleName "networkError" Page.networkError
     ]
         |> Control.choice
->>>>>>> e372bcbc
 
 
 initRecoveryText : Control RecoveryText
