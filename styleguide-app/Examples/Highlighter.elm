module Examples.Highlighter exposing (Msg, State, example)

{-|

@docs Msg, State, example

-}

import Category exposing (Category(..))
import CommonControls
import Css exposing (Color)
import Debug.Control as Control exposing (Control)
import Debug.Control.View as ControlView
import Example exposing (Example)
import Examples.Colors
import Html.Styled exposing (..)
import Nri.Ui.Colors.V1 as Colors
import Nri.Ui.Heading.V3 as Heading
import Nri.Ui.Highlightable.V1 as Highlightable exposing (Highlightable)
import Nri.Ui.Highlighter.V1 as Highlighter
import Nri.Ui.HighlighterTool.V1 as Tool
import Nri.Ui.Table.V6 as Table


moduleName : String
moduleName =
    "Highlighter"


version : Int
version =
    1


{-| -}
example : Example State Msg
example =
    { name = moduleName
    , version = version
    , state = init
    , update = update
    , subscriptions = \_ -> Sub.none
    , preview =
        []
    , view =
        \ellieLinkConfig state ->
            [ ControlView.view
                { ellieLinkConfig = ellieLinkConfig
                , name = moduleName
                , version = version
                , update = UpdateControls
                , settings = state.settings
                , mainType = Nothing
                , extraCode = []
                , toExampleCode = \_ -> []
                }
            , Heading.h2 [ Heading.plaintext "Example" ]
            , Highlighter.view state.highlighter
                |> map HighlighterMsg
            , Table.view
                [ Table.string
                    { header = "Description"
                    , value = .description
                    , width = Css.pct 20
                    , cellStyles = always [ Css.padding2 (Css.px 14) (Css.px 7), Css.verticalAlign Css.top ]
                    , sort = Nothing
                    }
                , Table.custom
                    { header = text "Example"
                    , view = .example
                    , width = Css.px 150
                    , cellStyles = always [ Css.padding2 (Css.px 14) (Css.px 7), Css.verticalAlign Css.top ]
                    , sort = Nothing
                    }
                ]
                [ { description = "Non-interactive sentence with one word highlighted"
                  , example =
                        Highlighter.static
                            { id = "example-0"
                            , highlightables =
                                [ ( "Sphinx", Nothing )
                                , ( "of", Nothing )
                                , ( "black", Just exampleMarker )
                                , ( "quartz,", Nothing )
                                , ( "judge", Nothing )
                                , ( "my", Nothing )
                                , ( "vow.", Nothing )
                                ]
                                    |> List.intersperse ( " ", Nothing )
                                    |> List.indexedMap (\i ( word, marker ) -> Highlightable.init Highlightable.Static marker i ( [], word ))
                            }
                  }
                , { description = "Non-interactive sentence with multiple words highlighted separately"
                  , example =
                        Highlighter.static
                            { id = "example-1"
                            , highlightables =
                                [ ( "Sphinx", Nothing )
                                , ( "of", Nothing )
                                , ( "black", Just exampleMarker )
                                , ( "quartz,", Just exampleMarker )
                                , ( "judge", Nothing )
                                , ( "my", Nothing )
                                , ( "vow.", Nothing )
                                ]
                                    |> List.intersperse ( " ", Nothing )
                                    |> List.indexedMap (\i ( word, marker ) -> Highlightable.init Highlightable.Static marker i ( [], word ))
                            }
                  }
                , { description = "Non-interactive sentence with multiple words highlighted & joined"
                  , example =
                        Highlighter.static
                            { id = "example-2"
                            , highlightables =
                                [ ( "Sphinx", Nothing )
                                , ( "of", Nothing )
                                , ( "black quartz,", Just exampleMarker )
                                , ( "judge", Nothing )
                                , ( "my", Nothing )
                                , ( "vow.", Nothing )
                                ]
                                    |> List.intersperse ( " ", Nothing )
                                    |> List.indexedMap (\i ( word, marker ) -> Highlightable.init Highlightable.Static marker i ( [], word ))
                            }
                  }
                , { description = "Multiple kinds of highlights without overlaps"
                  , example =
                        Highlighter.static
                            { id = "example-3"
                            , highlightables =
                                [ ( "Waltz, bad nymph, for quick jigs vex.", Just claimMarker )
                                , ( "Glib jocks quiz nymph to vex dwarf.", Just evidenceMarker )
                                , ( "Sphinx of black quartz, judge my vow.", Just reasoningMarker )
                                , ( "How vexingly quick daft zebras jump!", Nothing )
                                ]
                                    |> List.intersperse ( " ", Nothing )
                                    |> List.indexedMap (\i ( word, marker ) -> Highlightable.init Highlightable.Static marker i ( [], word ))
                            }
                  }
                ]
            ]
    , categories = [ Text, Interactions ]
    , keyboardSupport = []
    }


exampleMarker : Tool.MarkerModel ()
exampleMarker =
    Tool.buildMarker
        { highlightColor = Colors.highlightYellow
        , hoverColor = Colors.highlightMagenta
        , hoverHighlightColor = Colors.highlightPurpleDark
        , kind = ()
<<<<<<< HEAD
        , name = Nothing
        , rounded = True
=======
>>>>>>> 6a90fef3
        }


claimMarker : Tool.MarkerModel ()
claimMarker =
    Tool.buildMarker
        { highlightColor = Colors.highlightYellow
        , hoverColor = Colors.highlightMagenta
        , hoverHighlightColor = Colors.highlightPurpleDark
        , kind = ()
<<<<<<< HEAD
        , name = Just "Claim"
        , rounded = True
=======
>>>>>>> 6a90fef3
        }


evidenceMarker : Tool.MarkerModel ()
evidenceMarker =
    Tool.buildMarker
        { highlightColor = Colors.highlightCyan
        , hoverColor = Colors.highlightMagenta
        , hoverHighlightColor = Colors.highlightPurpleDark
        , kind = ()
<<<<<<< HEAD
        , name = Just "Evidence"
        , rounded = True
=======
>>>>>>> 6a90fef3
        }


reasoningMarker : Tool.MarkerModel ()
reasoningMarker =
    Tool.buildMarker
        { highlightColor = Colors.highlightPurple
        , hoverColor = Colors.highlightMagenta
        , hoverHighlightColor = Colors.highlightPurpleDark
        , kind = ()
<<<<<<< HEAD
        , name = Just "Reasoning"
        , rounded = True
=======
>>>>>>> 6a90fef3
        }


{-| -}
type alias State =
    { settings : Control Settings
    , highlighter : Highlighter.Model ()
    }


{-| -}
init : State
init =
    let
        settings =
            controlSettings
    in
    { settings = settings
    , highlighter =
        initHighlighter (Control.currentValue settings)
            (Highlightable.initFragments Nothing CommonControls.romeoAndJulietQuotation)
    }


initHighlighter : Settings -> List (Highlightable ()) -> Highlighter.Model ()
initHighlighter settings highlightables =
    Highlighter.init
        { id = "example-romeo-and-juliet"
        , highlightables = highlightables
        , marker = settings.tool
        }


type alias Settings =
    { tool : Tool.Tool ()
    }


controlSettings : Control Settings
controlSettings =
    Control.record Settings
        |> Control.field "tool"
            (Control.choice
                [ ( "Marker", Control.map Tool.Marker controlMarker )
                , ( "Eraser"
                  , Tool.Eraser
                        { hoverClass = [ Css.opacity (Css.num 0.4) ]
                        , hintClass = [ Css.opacity (Css.num 0.4) ]
                        , startGroupClass = [ Css.opacity (Css.num 0.4) ]
                        , endGroupClass = [ Css.opacity (Css.num 0.4) ]
                        }
                        |> Control.value
                  )
                ]
            )


controlMarker : Control (Tool.MarkerModel ())
controlMarker =
    Control.record
<<<<<<< HEAD
        (\a b c d e f ->
=======
        (\a b c d ->
>>>>>>> 6a90fef3
            Tool.buildMarker
                { highlightColor = a
                , hoverColor = b
                , hoverHighlightColor = c
                , kind = d
<<<<<<< HEAD
                , name = e
                , rounded = f
=======
>>>>>>> 6a90fef3
                }
        )
        |> Control.field "highlightColor" backgroundHighlightColors
        |> Control.field "hoverColor" backgroundHighlightColors
        |> Control.field "hoverHighlightColor" backgroundHighlightColors
        |> Control.field "kind" (Control.value ())
<<<<<<< HEAD
        |> Control.field "name" (Control.maybe True (Control.string "Claim"))
        |> Control.field "rounded" (Control.bool True)
=======
>>>>>>> 6a90fef3


backgroundHighlightColors : Control Color
backgroundHighlightColors =
    Examples.Colors.backgroundHighlightColors
        |> List.map (\( name, value, _ ) -> ( name, Control.value value ))
        |> Control.choice


{-| -}
type Msg
    = UpdateControls (Control Settings)
    | HighlighterMsg (Highlighter.Msg ())


{-| -}
update : Msg -> State -> ( State, Cmd Msg )
update msg state =
    case msg of
        UpdateControls settings ->
            ( { state
                | settings = settings
                , highlighter = initHighlighter (Control.currentValue settings) state.highlighter.highlightables
              }
            , Cmd.none
            )

        HighlighterMsg highlighterMsg ->
            let
                ( newHighlighter, _ ) =
                    Highlighter.update highlighterMsg state.highlighter
            in
            ( { state | highlighter = newHighlighter }
            , Cmd.none
            )<|MERGE_RESOLUTION|>--- conflicted
+++ resolved
@@ -151,11 +151,7 @@
         , hoverColor = Colors.highlightMagenta
         , hoverHighlightColor = Colors.highlightPurpleDark
         , kind = ()
-<<<<<<< HEAD
         , name = Nothing
-        , rounded = True
-=======
->>>>>>> 6a90fef3
         }
 
 
@@ -166,11 +162,7 @@
         , hoverColor = Colors.highlightMagenta
         , hoverHighlightColor = Colors.highlightPurpleDark
         , kind = ()
-<<<<<<< HEAD
         , name = Just "Claim"
-        , rounded = True
-=======
->>>>>>> 6a90fef3
         }
 
 
@@ -181,11 +173,7 @@
         , hoverColor = Colors.highlightMagenta
         , hoverHighlightColor = Colors.highlightPurpleDark
         , kind = ()
-<<<<<<< HEAD
         , name = Just "Evidence"
-        , rounded = True
-=======
->>>>>>> 6a90fef3
         }
 
 
@@ -196,11 +184,7 @@
         , hoverColor = Colors.highlightMagenta
         , hoverHighlightColor = Colors.highlightPurpleDark
         , kind = ()
-<<<<<<< HEAD
         , name = Just "Reasoning"
-        , rounded = True
-=======
->>>>>>> 6a90fef3
         }
 
 
@@ -261,32 +245,20 @@
 controlMarker : Control (Tool.MarkerModel ())
 controlMarker =
     Control.record
-<<<<<<< HEAD
-        (\a b c d e f ->
-=======
-        (\a b c d ->
->>>>>>> 6a90fef3
+        (\a b c d e ->
             Tool.buildMarker
                 { highlightColor = a
                 , hoverColor = b
                 , hoverHighlightColor = c
                 , kind = d
-<<<<<<< HEAD
                 , name = e
-                , rounded = f
-=======
->>>>>>> 6a90fef3
                 }
         )
         |> Control.field "highlightColor" backgroundHighlightColors
         |> Control.field "hoverColor" backgroundHighlightColors
         |> Control.field "hoverHighlightColor" backgroundHighlightColors
         |> Control.field "kind" (Control.value ())
-<<<<<<< HEAD
         |> Control.field "name" (Control.maybe True (Control.string "Claim"))
-        |> Control.field "rounded" (Control.bool True)
-=======
->>>>>>> 6a90fef3
 
 
 backgroundHighlightColors : Control Color
