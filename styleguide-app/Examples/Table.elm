module Examples.Table exposing (Msg, State, example, init, update)

{- \
   @docs Msg, State, example, init, update
-}

import Css exposing (..)
import Html
import Html.Styled
import ModuleExample as ModuleExample exposing (Category(..), ModuleExample)
<<<<<<< HEAD
import Nri.Ui.Button.V1 as Button
import Nri.Ui.Table.V2 as Table
=======
import Nri.Ui.Button.V2 as Button
import Nri.Ui.Table.V1 as Table
>>>>>>> 74b07feb


{-| -}
type Msg
    = NoOp


{-| -}
type alias State =
    ()


{-| -}
example : (Msg -> msg) -> State -> ModuleExample msg
example parentMessage state =
    { filename = "Nri/Table.elm"
    , category = Layout
    , content =
        let
            columns =
                [ Table.string
                    { header = "First Name"
                    , value = .firstName
                    , width = calc (pct 50) minus (px 125)
                    }
                , Table.string
                    { header = "Last Name"
                    , value = .lastName
                    , width = calc (pct 50) minus (px 125)
                    }
                , Table.custom
                    { header =
                        Html.text "Actions"
                            |> Html.Styled.fromUnstyled
                    , width = px 250
                    , view =
                        \_ ->
                            Button.button
                                { size = Button.Small
                                , style = Button.Primary
                                , onClick = NoOp
                                , width = Nothing
                                }
                                { label = "Action"
                                , state = Button.Enabled
                                , icon = Nothing
                                }
                                |> Html.Styled.fromUnstyled
                    }
                ]

            data =
                [ { firstName = "First1", lastName = "Last1" }
                , { firstName = "First2", lastName = "Last2" }
                , { firstName = "First3", lastName = "Last3" }
                , { firstName = "First4", lastName = "Last4" }
                , { firstName = "First5", lastName = "Last5" }
                ]
        in
        [ Html.Styled.toUnstyled Table.keyframeStyles
        , Html.h4 [] [ Html.text "With header" ]
        , Table.view columns data
            |> Html.Styled.toUnstyled
        , Html.h4 [] [ Html.text "Without header" ]
        , Table.viewWithoutHeader columns data
            |> Html.Styled.toUnstyled
        , Html.h4 [] [ Html.text "Loading" ]
        , Table.viewLoading columns
            |> Html.Styled.toUnstyled
        , Html.h4 [] [ Html.text "Loading without header" ]
        , Table.viewLoadingWithoutHeader columns
            |> Html.Styled.toUnstyled
        ]
            |> List.map (Html.map parentMessage)
    }


{-| -}
init : State
init =
    ()


{-| -}
update : Msg -> State -> ( State, Cmd Msg )
update msg state =
    case msg of
        NoOp ->
            ( state, Cmd.none )<|MERGE_RESOLUTION|>--- conflicted
+++ resolved
@@ -8,13 +8,8 @@
 import Html
 import Html.Styled
 import ModuleExample as ModuleExample exposing (Category(..), ModuleExample)
-<<<<<<< HEAD
-import Nri.Ui.Button.V1 as Button
+import Nri.Ui.Button.V2 as Button
 import Nri.Ui.Table.V2 as Table
-=======
-import Nri.Ui.Button.V2 as Button
-import Nri.Ui.Table.V1 as Table
->>>>>>> 74b07feb
 
 
 {-| -}
