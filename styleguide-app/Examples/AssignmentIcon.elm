--- conflicted
+++ resolved
@@ -20,32 +20,21 @@
     { name = "Nri.Ui.AssignmentIcon.V1"
     , category = Icons
     , content =
-<<<<<<< HEAD
-        [ viewIconSection "Quiz engine icons"
-            [ ( "diagnostic", Svg.toHtml AssignmentIcon.diagnostic )
-            , ( "practice", Svg.toHtml AssignmentIcon.practice )
-            , ( "quiz", Svg.toHtml AssignmentIcon.quiz )
-            ]
-        , viewIconSection "Writing assignment icons"
-            [ ( "quickWrite", Svg.toHtml AssignmentIcon.quickWrite )
-            , ( "guidedDraft", Svg.toHtml AssignmentIcon.guidedDraft )
-            , ( "peerReview", Svg.toHtml AssignmentIcon.peerReview )
-            , ( "selfReview", Svg.toHtml AssignmentIcon.selfReview )
-=======
-        [ (IconExamples.view "Assignment Icons" << List.map (Tuple.mapSecond Svg.toHtml))
+        [ (IconExamples.view "Quiz engine icons" << List.map (Tuple.mapSecond Svg.toHtml))
             [ ( "diagnostic", AssignmentIcon.diagnostic )
             , ( "practice", AssignmentIcon.practice )
             , ( "quiz", AssignmentIcon.quiz )
-            , ( "quickWrite", AssignmentIcon.quickWrite )
+            ]
+        , (IconExamples.view "Writing assignment icons" << List.map (Tuple.mapSecond Svg.toHtml))
+            [ ( "quickWrite", AssignmentIcon.quickWrite )
             , ( "guidedDraft", AssignmentIcon.guidedDraft )
             , ( "peerReview", AssignmentIcon.peerReview )
             , ( "selfReview", AssignmentIcon.selfReview )
->>>>>>> 8919860e
             ]
-        , viewIconSection "Peer Review sub-assignment icons"
-            [ ( "submitting", Svg.toHtml AssignmentIcon.submitting )
-            , ( "rating", Svg.toHtml AssignmentIcon.rating )
-            , ( "revising", Svg.toHtml AssignmentIcon.revising )
+        , (IconExamples.view "Peer Review sub-assignment icons" << List.map (Tuple.mapSecond Svg.toHtml))
+            [ ( "submitting", AssignmentIcon.submitting )
+            , ( "rating", AssignmentIcon.rating )
+            , ( "revising", AssignmentIcon.revising )
             ]
         ]
     }