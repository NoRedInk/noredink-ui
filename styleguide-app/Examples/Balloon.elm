--- conflicted
+++ resolved
@@ -149,13 +149,9 @@
         , name = moduleName
         , version = version
         , update = SetAttributes
-<<<<<<< HEAD
-        , settings = state.attributes
+        , settings = state
         , mainType = "RootHtml.Html msg"
         , extraImports = []
-=======
-        , settings = state
->>>>>>> 5c0359d3
         , toExampleCode =
             \{ copy, attributes } ->
                 [ { sectionName = "Balloon"
