module Examples.Balloon exposing (example, State, Msg)

{-|

@docs example, State, Msg

-}

import Category exposing (Category(..))
import Code
import CommonControls
import Css
import Debug.Control as Control exposing (Control)
import Debug.Control.Extra as ControlExtra
import Debug.Control.View as ControlView
import EllieLink
import Example exposing (Example)
import Examples.Colors
import Html.Styled exposing (Html)
import Nri.Ui.Balloon.V2 as Balloon
import Nri.Ui.Colors.V1 as Colors


moduleName : String
moduleName =
    "Balloon"


version : Int
version =
    2


{-| -}
example : Example State Msg
example =
    { name = moduleName
    , version = version
    , categories = [ Messaging ]
    , keyboardSupport = []
    , state = init
    , update = update
    , subscriptions = \_ -> Sub.none
    , preview =
        [ Balloon.view
            [ Balloon.onTop
            , Balloon.navy
            , Balloon.plaintext "This is a balloon."
            ]
        ]
    , view = view
    }


{-| -}
type alias State =
    Control Settings


init : State
init =
    controlSettings


type alias Settings =
    List ( String, Balloon.Attribute Msg )


controlSettings : Control Settings
controlSettings =
    ControlExtra.list
        |> ControlExtra.listItem "content"
            (CommonControls.content
                { moduleName = moduleName
                , paragraph = Just Balloon.paragraph
                , plaintext = Balloon.plaintext
                , markdown = Just Balloon.markdown
                , html = Balloon.html
                , httpError = Nothing
                }
            )
        |> ControlExtra.optionalListItem "theme" themeOptions
        |> ControlExtra.optionalListItemDefaultChecked "position" positionOptions
        |> ControlExtra.optionalListItem "arrowAlignment" arrowAlignmentOptions
<<<<<<< HEAD
=======
        |> ControlExtra.optionalListItem "arrowHeight"
            (Control.map
                (\v ->
                    ( "Balloon.arrowHeight " ++ String.fromFloat v ++ ""
                    , Balloon.arrowHeight v
                    )
                )
                (ControlExtra.float 20)
            )
>>>>>>> 110c16be
        |> CommonControls.css_ "containerCss"
            ( "[ Css.backgroundColor Colors.magenta ]", [ Css.backgroundColor Colors.magenta ] )
            { moduleName = moduleName, use = Balloon.containerCss }
        |> CommonControls.css { moduleName = moduleName, use = Balloon.css }
        |> CommonControls.mobileCss { moduleName = moduleName, use = Balloon.mobileCss }
        |> CommonControls.quizEngineMobileCss { moduleName = moduleName, use = Balloon.quizEngineMobileCss }
        |> CommonControls.notMobileCss { moduleName = moduleName, use = Balloon.notMobileCss }


themeOptions : Control ( String, Balloon.Attribute msg )
themeOptions =
    Control.choice
        [ ( "green", Control.value ( "Balloon.green", Balloon.green ) )
        , ( "purple", Control.value ( "Balloon.purple", Balloon.purple ) )
        , ( "orange", Control.value ( "Balloon.orange", Balloon.orange ) )
        , ( "white", Control.value ( "Balloon.white", Balloon.white ) )
        , ( "navy", Control.value ( "Balloon.navy", Balloon.navy ) )
        , ( "customTheme", controlCustomTheme )
        ]


controlCustomTheme : Control ( String, Balloon.Attribute msg )
controlCustomTheme =
    Examples.Colors.backgroundHighlightColors
        |> List.map
            (\( name, value, _ ) ->
                ( name
                , Control.value
                    ( "Balloon.customTheme { backgroundColor = Colors." ++ name ++ ", color = Colors.gray20 }"
                    , Balloon.customTheme { backgroundColor = value, color = Colors.gray20 }
                    )
                )
            )
        |> ControlExtra.rotatedChoice 0


positionOptions : Control ( String, Balloon.Attribute msg )
positionOptions =
    Control.choice
        [ ( "onTop", Control.value ( "Balloon.onTop", Balloon.onTop ) )
        , ( "onRight", Control.value ( "Balloon.onRight", Balloon.onRight ) )
        , ( "onBottom", Control.value ( "Balloon.onBottom", Balloon.onBottom ) )
        , ( "onLeft", Control.value ( "Balloon.onLeft", Balloon.onLeft ) )
        ]


arrowAlignmentOptions : Control ( String, Balloon.Attribute msg )
arrowAlignmentOptions =
    Control.choice
        [ ( "alignArrowStart", Control.value ( "Balloon.alignArrowStart", Balloon.alignArrowStart ) )
        , ( "alignArrowMiddle", Control.value ( "Balloon.alignArrowMiddle", Balloon.alignArrowMiddle ) )
        , ( "alignArrowEnd", Control.value ( "Balloon.alignArrowEnd", Balloon.alignArrowEnd ) )
        ]


arrowAlignmentOptions : Control ( String, Balloon.Attribute msg )
arrowAlignmentOptions =
    Control.choice
        [ ( "alignArrowStart", Control.value ( "Balloon.alignArrowStart", Balloon.alignArrowStart ) )
        , ( "alignArrowMiddle", Control.value ( "Balloon.alignArrowMiddle", Balloon.alignArrowMiddle ) )
        , ( "alignArrowEnd", Control.value ( "Balloon.alignArrowEnd", Balloon.alignArrowEnd ) )
        ]


{-| -}
type Msg
    = SetAttributes (Control Settings)


update : Msg -> State -> ( State, Cmd Msg )
update msg state =
    case msg of
        SetAttributes attributes ->
            ( attributes
            , Cmd.none
            )


view : EllieLink.Config -> State -> List (Html Msg)
view ellieLinkConfig state =
    let
        attributes =
            Control.currentValue state
    in
    [ ControlView.view
        { ellieLinkConfig = ellieLinkConfig
        , name = moduleName
        , version = version
        , update = SetAttributes
        , settings = state
        , mainType = Just "RootHtml.Html msg"
        , extraCode = []
        , renderExample = Code.unstyledView
        , toExampleCode =
            \_ ->
                [ { sectionName = "Balloon"
                  , code =
                        Code.fromModule moduleName "view "
                            ++ Code.list (List.map Tuple.first attributes)
                  }
                ]
        }
    , Balloon.view (List.map Tuple.second attributes)
    ]<|MERGE_RESOLUTION|>--- conflicted
+++ resolved
@@ -82,8 +82,6 @@
         |> ControlExtra.optionalListItem "theme" themeOptions
         |> ControlExtra.optionalListItemDefaultChecked "position" positionOptions
         |> ControlExtra.optionalListItem "arrowAlignment" arrowAlignmentOptions
-<<<<<<< HEAD
-=======
         |> ControlExtra.optionalListItem "arrowHeight"
             (Control.map
                 (\v ->
@@ -93,7 +91,6 @@
                 )
                 (ControlExtra.float 20)
             )
->>>>>>> 110c16be
         |> CommonControls.css_ "containerCss"
             ( "[ Css.backgroundColor Colors.magenta ]", [ Css.backgroundColor Colors.magenta ] )
             { moduleName = moduleName, use = Balloon.containerCss }
@@ -149,15 +146,6 @@
         ]
 
 
-arrowAlignmentOptions : Control ( String, Balloon.Attribute msg )
-arrowAlignmentOptions =
-    Control.choice
-        [ ( "alignArrowStart", Control.value ( "Balloon.alignArrowStart", Balloon.alignArrowStart ) )
-        , ( "alignArrowMiddle", Control.value ( "Balloon.alignArrowMiddle", Balloon.alignArrowMiddle ) )
-        , ( "alignArrowEnd", Control.value ( "Balloon.alignArrowEnd", Balloon.alignArrowEnd ) )
-        ]
-
-
 {-| -}
 type Msg
     = SetAttributes (Control Settings)
