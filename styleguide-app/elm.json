{
    "type": "application",
    "source-directories": [
        ".",
        "../src"
    ],
    "elm-version": "0.19.0",
    "dependencies": {
        "direct": {
<<<<<<< HEAD
            "NoRedInk/elm-debug-controls-without-datepicker": "1.0.1",
=======
            "avh4/elm-color": "1.0.0",
            "avh4/elm-debug-controls": "2.0.0",
>>>>>>> 3c2f67d8
            "elm/browser": "1.0.1",
            "elm/core": "1.0.2",
            "elm/html": "1.0.0",
            "elm/json": "1.1.3",
            "elm/parser": "1.1.0",
            "elm/regex": "1.0.0",
            "elm/svg": "1.0.1",
            "elm/url": "1.0.0",
            "elm-community/string-extra": "4.0.1",
            "pablohirafuji/elm-markdown": "2.0.5",
            "rtfeldman/elm-css": "16.0.0",
            "tesk9/accessible-html": "4.0.0",
            "tesk9/accessible-html-with-css": "2.1.1",
            "tesk9/modal": "5.0.1",
            "tesk9/palette": "2.0.0",
            "wernerdegroot/listzipper": "3.2.0"
        },
        "indirect": {
            "NoRedInk/datetimepicker-legacy": "1.0.1",
            "Skinney/murmur3": "2.0.8",
            "elm/time": "1.0.0",
            "elm/virtual-dom": "1.0.2",
            "justinmimbs/date": "3.1.2",
            "justinmimbs/time-extra": "1.1.0",
            "rtfeldman/elm-hex": "1.0.0"
        }
    },
    "test-dependencies": {
        "direct": {},
        "indirect": {}
    }
}<|MERGE_RESOLUTION|>--- conflicted
+++ resolved
@@ -7,12 +7,7 @@
     "elm-version": "0.19.0",
     "dependencies": {
         "direct": {
-<<<<<<< HEAD
-            "NoRedInk/elm-debug-controls-without-datepicker": "1.0.1",
-=======
-            "avh4/elm-color": "1.0.0",
             "avh4/elm-debug-controls": "2.0.0",
->>>>>>> 3c2f67d8
             "elm/browser": "1.0.1",
             "elm/core": "1.0.2",
             "elm/html": "1.0.0",
