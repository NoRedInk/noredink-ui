module Examples exposing (Msg, State, all)

import Example exposing (Example)
import Examples.Accordion as Accordion
import Examples.AnimatedIcon as AnimatedIcon
import Examples.AssignmentIcon as AssignmentIcon
import Examples.Balloon as Balloon
import Examples.BreadCrumbs as BreadCrumbs
import Examples.Button as Button
import Examples.Carousel as Carousel
import Examples.Checkbox as Checkbox
import Examples.ClickableSvg as ClickableSvg
import Examples.ClickableText as ClickableText
import Examples.Colors as Colors
import Examples.Confetti as Confetti
import Examples.Container as Container
import Examples.DisclosureIndicator as DisclosureIndicator
import Examples.Divider as Divider
import Examples.Fonts as Fonts
import Examples.Heading as Heading
<<<<<<< HEAD
import Examples.Layout as Layout
=======
import Examples.Highlighter as Highlighter
>>>>>>> 91f2a89f
import Examples.Loading as Loading
import Examples.Logo as Logo
import Examples.Menu as Menu
import Examples.Message as Message
import Examples.Modal as Modal
import Examples.Page as Page
import Examples.Pennant as Pennant
import Examples.PremiumCheckbox as PremiumCheckbox
import Examples.RadioButton as RadioButton
import Examples.RingGauge as RingGauge
import Examples.SegmentedControl as SegmentedControl
import Examples.Select as Select
import Examples.Shadows as Shadows
import Examples.SideNav as SideNav
import Examples.SortableTable as SortableTable
import Examples.Sprite as Sprite
import Examples.Switch as Switch
import Examples.Table as Table
import Examples.Tabs as Tabs
import Examples.Text as Text
import Examples.TextArea as TextArea
import Examples.TextInput as TextInput
import Examples.Tooltip as Tooltip
import Examples.UiIcon as UiIcon


all : List (Example State Msg)
all =
    [ Accordion.example
        |> Example.wrapMsg AccordionMsg
            (\msg ->
                case msg of
                    AccordionMsg childMsg ->
                        Just childMsg

                    _ ->
                        Nothing
            )
        |> Example.wrapState AccordionState
            (\msg ->
                case msg of
                    AccordionState childState ->
                        Just childState

                    _ ->
                        Nothing
            )
    , AnimatedIcon.example
        |> Example.wrapMsg AnimatedIconMsg
            (\msg ->
                case msg of
                    AnimatedIconMsg childMsg ->
                        Just childMsg

                    _ ->
                        Nothing
            )
        |> Example.wrapState AnimatedIconState
            (\msg ->
                case msg of
                    AnimatedIconState childState ->
                        Just childState

                    _ ->
                        Nothing
            )
    , AssignmentIcon.example
        |> Example.wrapMsg AssignmentIconMsg
            (\msg ->
                case msg of
                    AssignmentIconMsg childMsg ->
                        Just childMsg

                    _ ->
                        Nothing
            )
        |> Example.wrapState AssignmentIconState
            (\msg ->
                case msg of
                    AssignmentIconState childState ->
                        Just childState

                    _ ->
                        Nothing
            )
    , Balloon.example
        |> Example.wrapMsg BalloonMsg
            (\msg ->
                case msg of
                    BalloonMsg childMsg ->
                        Just childMsg

                    _ ->
                        Nothing
            )
        |> Example.wrapState BalloonState
            (\msg ->
                case msg of
                    BalloonState childState ->
                        Just childState

                    _ ->
                        Nothing
            )
    , BreadCrumbs.example
        |> Example.wrapMsg BreadCrumbsMsg
            (\msg ->
                case msg of
                    BreadCrumbsMsg childMsg ->
                        Just childMsg

                    _ ->
                        Nothing
            )
        |> Example.wrapState BreadCrumbsState
            (\msg ->
                case msg of
                    BreadCrumbsState childState ->
                        Just childState

                    _ ->
                        Nothing
            )
    , Button.example
        |> Example.wrapMsg ButtonMsg
            (\msg ->
                case msg of
                    ButtonMsg childMsg ->
                        Just childMsg

                    _ ->
                        Nothing
            )
        |> Example.wrapState ButtonState
            (\msg ->
                case msg of
                    ButtonState childState ->
                        Just childState

                    _ ->
                        Nothing
            )
    , Carousel.example
        |> Example.wrapMsg CarouselMsg
            (\msg ->
                case msg of
                    CarouselMsg childMsg ->
                        Just childMsg

                    _ ->
                        Nothing
            )
        |> Example.wrapState CarouselState
            (\msg ->
                case msg of
                    CarouselState childState ->
                        Just childState

                    _ ->
                        Nothing
            )
    , Checkbox.example
        |> Example.wrapMsg CheckboxMsg
            (\msg ->
                case msg of
                    CheckboxMsg childMsg ->
                        Just childMsg

                    _ ->
                        Nothing
            )
        |> Example.wrapState CheckboxState
            (\msg ->
                case msg of
                    CheckboxState childState ->
                        Just childState

                    _ ->
                        Nothing
            )
    , ClickableSvg.example
        |> Example.wrapMsg ClickableSvgMsg
            (\msg ->
                case msg of
                    ClickableSvgMsg childMsg ->
                        Just childMsg

                    _ ->
                        Nothing
            )
        |> Example.wrapState ClickableSvgState
            (\msg ->
                case msg of
                    ClickableSvgState childState ->
                        Just childState

                    _ ->
                        Nothing
            )
    , ClickableText.example
        |> Example.wrapMsg ClickableTextMsg
            (\msg ->
                case msg of
                    ClickableTextMsg childMsg ->
                        Just childMsg

                    _ ->
                        Nothing
            )
        |> Example.wrapState ClickableTextState
            (\msg ->
                case msg of
                    ClickableTextState childState ->
                        Just childState

                    _ ->
                        Nothing
            )
    , Colors.example
        |> Example.wrapMsg ColorsMsg
            (\msg ->
                case msg of
                    ColorsMsg childMsg ->
                        Just childMsg

                    _ ->
                        Nothing
            )
        |> Example.wrapState ColorsState
            (\msg ->
                case msg of
                    ColorsState childState ->
                        Just childState

                    _ ->
                        Nothing
            )
    , Confetti.example
        |> Example.wrapMsg ConfettiMsg
            (\msg ->
                case msg of
                    ConfettiMsg childMsg ->
                        Just childMsg

                    _ ->
                        Nothing
            )
        |> Example.wrapState ConfettiState
            (\msg ->
                case msg of
                    ConfettiState childState ->
                        Just childState

                    _ ->
                        Nothing
            )
    , Container.example
        |> Example.wrapMsg ContainerMsg
            (\msg ->
                case msg of
                    ContainerMsg childMsg ->
                        Just childMsg

                    _ ->
                        Nothing
            )
        |> Example.wrapState ContainerState
            (\msg ->
                case msg of
                    ContainerState childState ->
                        Just childState

                    _ ->
                        Nothing
            )
    , DisclosureIndicator.example
        |> Example.wrapMsg DisclosureIndicatorMsg
            (\msg ->
                case msg of
                    DisclosureIndicatorMsg childMsg ->
                        Just childMsg

                    _ ->
                        Nothing
            )
        |> Example.wrapState DisclosureIndicatorState
            (\msg ->
                case msg of
                    DisclosureIndicatorState childState ->
                        Just childState

                    _ ->
                        Nothing
            )
    , Divider.example
        |> Example.wrapMsg DividerMsg
            (\msg ->
                case msg of
                    DividerMsg childMsg ->
                        Just childMsg

                    _ ->
                        Nothing
            )
        |> Example.wrapState DividerState
            (\msg ->
                case msg of
                    DividerState childState ->
                        Just childState

                    _ ->
                        Nothing
            )
    , Fonts.example
        |> Example.wrapMsg FontsMsg
            (\msg ->
                case msg of
                    FontsMsg childMsg ->
                        Just childMsg

                    _ ->
                        Nothing
            )
        |> Example.wrapState FontsState
            (\msg ->
                case msg of
                    FontsState childState ->
                        Just childState

                    _ ->
                        Nothing
            )
    , Heading.example
        |> Example.wrapMsg HeadingMsg
            (\msg ->
                case msg of
                    HeadingMsg childMsg ->
                        Just childMsg

                    _ ->
                        Nothing
            )
        |> Example.wrapState HeadingState
            (\msg ->
                case msg of
                    HeadingState childState ->
                        Just childState

                    _ ->
                        Nothing
            )
<<<<<<< HEAD
    , Layout.example
        |> Example.wrapMsg LayoutMsg
            (\msg ->
                case msg of
                    LayoutMsg childMsg ->
=======
    , Highlighter.example
        |> Example.wrapMsg HighlighterMsg
            (\msg ->
                case msg of
                    HighlighterMsg childMsg ->
>>>>>>> 91f2a89f
                        Just childMsg

                    _ ->
                        Nothing
            )
<<<<<<< HEAD
        |> Example.wrapState LayoutState
            (\msg ->
                case msg of
                    LayoutState childState ->
=======
        |> Example.wrapState HighlighterState
            (\msg ->
                case msg of
                    HighlighterState childState ->
>>>>>>> 91f2a89f
                        Just childState

                    _ ->
                        Nothing
            )
    , Loading.example
        |> Example.wrapMsg LoadingMsg
            (\msg ->
                case msg of
                    LoadingMsg childMsg ->
                        Just childMsg

                    _ ->
                        Nothing
            )
        |> Example.wrapState LoadingState
            (\msg ->
                case msg of
                    LoadingState childState ->
                        Just childState

                    _ ->
                        Nothing
            )
    , Logo.example
        |> Example.wrapMsg LogoMsg
            (\msg ->
                case msg of
                    LogoMsg childMsg ->
                        Just childMsg

                    _ ->
                        Nothing
            )
        |> Example.wrapState LogoState
            (\msg ->
                case msg of
                    LogoState childState ->
                        Just childState

                    _ ->
                        Nothing
            )
    , Menu.example
        |> Example.wrapMsg MenuMsg
            (\msg ->
                case msg of
                    MenuMsg childMsg ->
                        Just childMsg

                    _ ->
                        Nothing
            )
        |> Example.wrapState MenuState
            (\msg ->
                case msg of
                    MenuState childState ->
                        Just childState

                    _ ->
                        Nothing
            )
    , Message.example
        |> Example.wrapMsg MessageMsg
            (\msg ->
                case msg of
                    MessageMsg childMsg ->
                        Just childMsg

                    _ ->
                        Nothing
            )
        |> Example.wrapState MessageState
            (\msg ->
                case msg of
                    MessageState childState ->
                        Just childState

                    _ ->
                        Nothing
            )
    , Modal.example
        |> Example.wrapMsg ModalMsg
            (\msg ->
                case msg of
                    ModalMsg childMsg ->
                        Just childMsg

                    _ ->
                        Nothing
            )
        |> Example.wrapState ModalState
            (\msg ->
                case msg of
                    ModalState childState ->
                        Just childState

                    _ ->
                        Nothing
            )
    , Page.example
        |> Example.wrapMsg PageMsg
            (\msg ->
                case msg of
                    PageMsg childMsg ->
                        Just childMsg

                    _ ->
                        Nothing
            )
        |> Example.wrapState PageState
            (\msg ->
                case msg of
                    PageState childState ->
                        Just childState

                    _ ->
                        Nothing
            )
    , Pennant.example
        |> Example.wrapMsg PennantMsg
            (\msg ->
                case msg of
                    PennantMsg childMsg ->
                        Just childMsg

                    _ ->
                        Nothing
            )
        |> Example.wrapState PennantState
            (\msg ->
                case msg of
                    PennantState childState ->
                        Just childState

                    _ ->
                        Nothing
            )
    , PremiumCheckbox.example
        |> Example.wrapMsg PremiumCheckboxMsg
            (\msg ->
                case msg of
                    PremiumCheckboxMsg childMsg ->
                        Just childMsg

                    _ ->
                        Nothing
            )
        |> Example.wrapState PremiumCheckboxState
            (\msg ->
                case msg of
                    PremiumCheckboxState childState ->
                        Just childState

                    _ ->
                        Nothing
            )
    , RadioButton.example
        |> Example.wrapMsg RadioButtonMsg
            (\msg ->
                case msg of
                    RadioButtonMsg childMsg ->
                        Just childMsg

                    _ ->
                        Nothing
            )
        |> Example.wrapState RadioButtonState
            (\msg ->
                case msg of
                    RadioButtonState childState ->
                        Just childState

                    _ ->
                        Nothing
            )
    , RingGauge.example
        |> Example.wrapMsg RingGaugeMsg
            (\msg ->
                case msg of
                    RingGaugeMsg childMsg ->
                        Just childMsg

                    _ ->
                        Nothing
            )
        |> Example.wrapState RingGaugeState
            (\msg ->
                case msg of
                    RingGaugeState childState ->
                        Just childState

                    _ ->
                        Nothing
            )
    , SegmentedControl.example
        |> Example.wrapMsg SegmentedControlMsg
            (\msg ->
                case msg of
                    SegmentedControlMsg childMsg ->
                        Just childMsg

                    _ ->
                        Nothing
            )
        |> Example.wrapState SegmentedControlState
            (\msg ->
                case msg of
                    SegmentedControlState childState ->
                        Just childState

                    _ ->
                        Nothing
            )
    , Select.example
        |> Example.wrapMsg SelectMsg
            (\msg ->
                case msg of
                    SelectMsg childMsg ->
                        Just childMsg

                    _ ->
                        Nothing
            )
        |> Example.wrapState SelectState
            (\msg ->
                case msg of
                    SelectState childState ->
                        Just childState

                    _ ->
                        Nothing
            )
    , Shadows.example
        |> Example.wrapMsg ShadowsMsg
            (\msg ->
                case msg of
                    ShadowsMsg childMsg ->
                        Just childMsg

                    _ ->
                        Nothing
            )
        |> Example.wrapState ShadowsState
            (\msg ->
                case msg of
                    ShadowsState childState ->
                        Just childState

                    _ ->
                        Nothing
            )
    , SideNav.example
        |> Example.wrapMsg SideNavMsg
            (\msg ->
                case msg of
                    SideNavMsg childMsg ->
                        Just childMsg

                    _ ->
                        Nothing
            )
        |> Example.wrapState SideNavState
            (\msg ->
                case msg of
                    SideNavState childState ->
                        Just childState

                    _ ->
                        Nothing
            )
    , SortableTable.example
        |> Example.wrapMsg SortableTableMsg
            (\msg ->
                case msg of
                    SortableTableMsg childMsg ->
                        Just childMsg

                    _ ->
                        Nothing
            )
        |> Example.wrapState SortableTableState
            (\msg ->
                case msg of
                    SortableTableState childState ->
                        Just childState

                    _ ->
                        Nothing
            )
    , Sprite.example
        |> Example.wrapMsg SpriteMsg
            (\msg ->
                case msg of
                    SpriteMsg childMsg ->
                        Just childMsg

                    _ ->
                        Nothing
            )
        |> Example.wrapState SpriteState
            (\msg ->
                case msg of
                    SpriteState childState ->
                        Just childState

                    _ ->
                        Nothing
            )
    , Switch.example
        |> Example.wrapMsg SwitchMsg
            (\msg ->
                case msg of
                    SwitchMsg childMsg ->
                        Just childMsg

                    _ ->
                        Nothing
            )
        |> Example.wrapState SwitchState
            (\msg ->
                case msg of
                    SwitchState childState ->
                        Just childState

                    _ ->
                        Nothing
            )
    , Table.example
        |> Example.wrapMsg TableMsg
            (\msg ->
                case msg of
                    TableMsg childMsg ->
                        Just childMsg

                    _ ->
                        Nothing
            )
        |> Example.wrapState TableState
            (\msg ->
                case msg of
                    TableState childState ->
                        Just childState

                    _ ->
                        Nothing
            )
    , Tabs.example
        |> Example.wrapMsg TabsMsg
            (\msg ->
                case msg of
                    TabsMsg childMsg ->
                        Just childMsg

                    _ ->
                        Nothing
            )
        |> Example.wrapState TabsState
            (\msg ->
                case msg of
                    TabsState childState ->
                        Just childState

                    _ ->
                        Nothing
            )
    , Text.example
        |> Example.wrapMsg TextMsg
            (\msg ->
                case msg of
                    TextMsg childMsg ->
                        Just childMsg

                    _ ->
                        Nothing
            )
        |> Example.wrapState TextState
            (\msg ->
                case msg of
                    TextState childState ->
                        Just childState

                    _ ->
                        Nothing
            )
    , TextArea.example
        |> Example.wrapMsg TextAreaMsg
            (\msg ->
                case msg of
                    TextAreaMsg childMsg ->
                        Just childMsg

                    _ ->
                        Nothing
            )
        |> Example.wrapState TextAreaState
            (\msg ->
                case msg of
                    TextAreaState childState ->
                        Just childState

                    _ ->
                        Nothing
            )
    , TextInput.example
        |> Example.wrapMsg TextInputMsg
            (\msg ->
                case msg of
                    TextInputMsg childMsg ->
                        Just childMsg

                    _ ->
                        Nothing
            )
        |> Example.wrapState TextInputState
            (\msg ->
                case msg of
                    TextInputState childState ->
                        Just childState

                    _ ->
                        Nothing
            )
    , Tooltip.example
        |> Example.wrapMsg TooltipMsg
            (\msg ->
                case msg of
                    TooltipMsg childMsg ->
                        Just childMsg

                    _ ->
                        Nothing
            )
        |> Example.wrapState TooltipState
            (\msg ->
                case msg of
                    TooltipState childState ->
                        Just childState

                    _ ->
                        Nothing
            )
    , UiIcon.example
        |> Example.wrapMsg UiIconMsg
            (\msg ->
                case msg of
                    UiIconMsg childMsg ->
                        Just childMsg

                    _ ->
                        Nothing
            )
        |> Example.wrapState UiIconState
            (\msg ->
                case msg of
                    UiIconState childState ->
                        Just childState

                    _ ->
                        Nothing
            )
    ]


type State
    = AccordionState Accordion.State
    | AnimatedIconState AnimatedIcon.State
    | AssignmentIconState AssignmentIcon.State
    | BalloonState Balloon.State
    | BreadCrumbsState BreadCrumbs.State
    | ButtonState Button.State
    | CarouselState Carousel.State
    | CheckboxState Checkbox.State
    | ClickableSvgState ClickableSvg.State
    | ClickableTextState ClickableText.State
    | ColorsState Colors.State
    | ConfettiState Confetti.State
    | ContainerState Container.State
    | DisclosureIndicatorState DisclosureIndicator.State
    | DividerState Divider.State
    | FontsState Fonts.State
    | HeadingState Heading.State
<<<<<<< HEAD
    | LayoutState Layout.State
=======
    | HighlighterState Highlighter.State
>>>>>>> 91f2a89f
    | LoadingState Loading.State
    | LogoState Logo.State
    | MenuState Menu.State
    | MessageState Message.State
    | ModalState Modal.State
    | PageState Page.State
    | PennantState Pennant.State
    | PremiumCheckboxState PremiumCheckbox.State
    | RadioButtonState RadioButton.State
    | RingGaugeState RingGauge.State
    | SegmentedControlState SegmentedControl.State
    | SelectState Select.State
    | ShadowsState Shadows.State
    | SideNavState SideNav.State
    | SortableTableState SortableTable.State
    | SpriteState Sprite.State
    | SwitchState Switch.State
    | TableState Table.State
    | TabsState Tabs.State
    | TextState Text.State
    | TextAreaState TextArea.State
    | TextInputState TextInput.State
    | TooltipState Tooltip.State
    | UiIconState UiIcon.State


type Msg
    = AccordionMsg Accordion.Msg
    | AnimatedIconMsg AnimatedIcon.Msg
    | AssignmentIconMsg AssignmentIcon.Msg
    | BalloonMsg Balloon.Msg
    | BreadCrumbsMsg BreadCrumbs.Msg
    | ButtonMsg Button.Msg
    | CarouselMsg Carousel.Msg
    | CheckboxMsg Checkbox.Msg
    | ClickableSvgMsg ClickableSvg.Msg
    | ClickableTextMsg ClickableText.Msg
    | ColorsMsg Colors.Msg
    | ConfettiMsg Confetti.Msg
    | ContainerMsg Container.Msg
    | DisclosureIndicatorMsg DisclosureIndicator.Msg
    | DividerMsg Divider.Msg
    | FontsMsg Fonts.Msg
    | HeadingMsg Heading.Msg
<<<<<<< HEAD
    | LayoutMsg Layout.Msg
=======
    | HighlighterMsg Highlighter.Msg
>>>>>>> 91f2a89f
    | LoadingMsg Loading.Msg
    | LogoMsg Logo.Msg
    | MenuMsg Menu.Msg
    | MessageMsg Message.Msg
    | ModalMsg Modal.Msg
    | PageMsg Page.Msg
    | PennantMsg Pennant.Msg
    | PremiumCheckboxMsg PremiumCheckbox.Msg
    | RadioButtonMsg RadioButton.Msg
    | RingGaugeMsg RingGauge.Msg
    | SegmentedControlMsg SegmentedControl.Msg
    | SelectMsg Select.Msg
    | ShadowsMsg Shadows.Msg
    | SideNavMsg SideNav.Msg
    | SortableTableMsg SortableTable.Msg
    | SpriteMsg Sprite.Msg
    | SwitchMsg Switch.Msg
    | TableMsg Table.Msg
    | TabsMsg Tabs.Msg
    | TextMsg Text.Msg
    | TextAreaMsg TextArea.Msg
    | TextInputMsg TextInput.Msg
    | TooltipMsg Tooltip.Msg
    | UiIconMsg UiIcon.Msg<|MERGE_RESOLUTION|>--- conflicted
+++ resolved
@@ -18,11 +18,8 @@
 import Examples.Divider as Divider
 import Examples.Fonts as Fonts
 import Examples.Heading as Heading
-<<<<<<< HEAD
+import Examples.Highlighter as Highlighter
 import Examples.Layout as Layout
-=======
-import Examples.Highlighter as Highlighter
->>>>>>> 91f2a89f
 import Examples.Loading as Loading
 import Examples.Logo as Logo
 import Examples.Menu as Menu
@@ -374,35 +371,39 @@
                     _ ->
                         Nothing
             )
-<<<<<<< HEAD
+    , Highlighter.example
+        |> Example.wrapMsg HighlighterMsg
+            (\msg ->
+                case msg of
+                    HighlighterMsg childMsg ->
+                        Just childMsg
+
+                    _ ->
+                        Nothing
+            )
+        |> Example.wrapState HighlighterState
+            (\msg ->
+                case msg of
+                    HighlighterState childState ->
+                        Just childState
+
+                    _ ->
+                        Nothing
+            )
     , Layout.example
         |> Example.wrapMsg LayoutMsg
             (\msg ->
                 case msg of
                     LayoutMsg childMsg ->
-=======
-    , Highlighter.example
-        |> Example.wrapMsg HighlighterMsg
-            (\msg ->
-                case msg of
-                    HighlighterMsg childMsg ->
->>>>>>> 91f2a89f
-                        Just childMsg
-
-                    _ ->
-                        Nothing
-            )
-<<<<<<< HEAD
+                        Just childMsg
+
+                    _ ->
+                        Nothing
+            )
         |> Example.wrapState LayoutState
             (\msg ->
                 case msg of
                     LayoutState childState ->
-=======
-        |> Example.wrapState HighlighterState
-            (\msg ->
-                case msg of
-                    HighlighterState childState ->
->>>>>>> 91f2a89f
                         Just childState
 
                     _ ->
@@ -885,11 +886,8 @@
     | DividerState Divider.State
     | FontsState Fonts.State
     | HeadingState Heading.State
-<<<<<<< HEAD
+    | HighlighterState Highlighter.State
     | LayoutState Layout.State
-=======
-    | HighlighterState Highlighter.State
->>>>>>> 91f2a89f
     | LoadingState Loading.State
     | LogoState Logo.State
     | MenuState Menu.State
@@ -934,11 +932,8 @@
     | DividerMsg Divider.Msg
     | FontsMsg Fonts.Msg
     | HeadingMsg Heading.Msg
-<<<<<<< HEAD
+    | HighlighterMsg Highlighter.Msg
     | LayoutMsg Layout.Msg
-=======
-    | HighlighterMsg Highlighter.Msg
->>>>>>> 91f2a89f
     | LoadingMsg Loading.Msg
     | LogoMsg Logo.Msg
     | MenuMsg Menu.Msg
