--- conflicted
+++ resolved
@@ -1,24 +1,16 @@
 module Debug.Control.Extra exposing
     ( float, int
-<<<<<<< HEAD
     , list, listItem, optionalListItem, optionalListItemDefaultChecked
     , optionalBoolListItem, optionalBoolListItemDefaultTrue
-=======
-    , list, listItem, optionalListItem, optionalListItemDefaultChecked, optionalBoolListItem
     , bool
->>>>>>> b20e7316
     )
 
 {-|
 
 @docs float, int
-<<<<<<< HEAD
 @docs list, listItem, optionalListItem, optionalListItemDefaultChecked
 @docs optionalBoolListItem, optionalBoolListItemDefaultTrue
-=======
-@docs list, listItem, optionalListItem, optionalListItemDefaultChecked, optionalBoolListItem
 @docs bool
->>>>>>> b20e7316
 
 -}
 
@@ -100,7 +92,6 @@
         (Control.map (++) accumulator)
 
 
-<<<<<<< HEAD
 optionalBoolListItemDefaultTrue : String -> a -> Control (List a) -> Control (List a)
 optionalBoolListItemDefaultTrue name f accumulator =
     Control.field name
@@ -115,7 +106,8 @@
             (Control.bool True)
         )
         (Control.map (++) accumulator)
-=======
+
+
 {-| -}
 bool : Bool -> Control ( String, Bool )
 bool default =
@@ -129,5 +121,4 @@
             , val
             )
         )
-        (Control.bool default)
->>>>>>> b20e7316
+        (Control.bool default)