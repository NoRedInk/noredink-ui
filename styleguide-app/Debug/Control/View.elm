--- conflicted
+++ resolved
@@ -1,9 +1,9 @@
-<<<<<<< HEAD
 module Debug.Control.View exposing
     ( view
     , codeFromListSimple
     , codeFromList, codeFromListWithIndentLevel
     , codeFromListWithHardcoded
+    , withIndentLevel
     )
 
 {-|
@@ -12,11 +12,9 @@
 @docs codeFromListSimple
 @docs codeFromList, codeFromListWithIndentLevel
 @docs codeFromListWithHardcoded
+@docs withIndentLevel
 
 -}
-=======
-module Debug.Control.View exposing (codeFromList, codeFromListWithHardcoded, codeFromListWithIndentLevel, view, withIndentLevel)
->>>>>>> 05ffcbac
 
 import Css exposing (..)
 import Css.Media exposing (withMedia)
