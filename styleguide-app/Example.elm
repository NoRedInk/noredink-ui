module Example exposing (Example, fullName, preview, view, wrapMsg, wrapState)

import Accessibility.Styled.Aria as Aria
import Accessibility.Styled.Widget as Widget
import Category exposing (Category)
import Css exposing (..)
<<<<<<< HEAD
import Css.Global exposing (descendants)
import EllieLink
=======
>>>>>>> eb412498
import Html.Styled as Html exposing (Html)
import Html.Styled.Attributes as Attributes
import Html.Styled.Events as Events
import Html.Styled.Lazy as Lazy
import KeyboardSupport exposing (KeyboardSupport)
import Nri.Ui.ClickableSvg.V2 as ClickableSvg
import Nri.Ui.ClickableText.V3 as ClickableText
import Nri.Ui.Colors.V1 as Colors
import Nri.Ui.Container.V2 as Container
import Nri.Ui.Heading.V2 as Heading
import Nri.Ui.UiIcon.V1 as UiIcon
import Routes exposing (Route)


type alias Example state msg =
    { name : String
    , version : Int
    , state : state
    , update : msg -> state -> ( state, Cmd msg )
    , subscriptions : state -> Sub msg
    , preview : List (Html Never)
    , view : EllieLink.Config -> state -> List (Html msg)
    , categories : List Category
    , keyboardSupport : List KeyboardSupport
    }


fullName : { example | version : Int, name : String } -> String
fullName example =
    "Nri.Ui." ++ example.name ++ ".V" ++ String.fromInt example.version


wrapMsg :
    (msg -> msg2)
    -> (msg2 -> Maybe msg)
    -> Example state msg
    -> Example state msg2
wrapMsg wrapMsg_ unwrapMsg example =
    { name = example.name
    , version = example.version
    , state = example.state
    , update =
        \msg2 state ->
            case unwrapMsg msg2 of
                Just msg ->
                    example.update msg state
                        |> Tuple.mapSecond (Cmd.map wrapMsg_)

                Nothing ->
                    ( state, Cmd.none )
    , subscriptions = \state -> Sub.map wrapMsg_ (example.subscriptions state)
    , preview = example.preview
    , view =
        \ellieLinkConfig state ->
            List.map (Html.map wrapMsg_)
                (example.view ellieLinkConfig state)
    , categories = example.categories
    , keyboardSupport = example.keyboardSupport
    }


wrapState :
    (state -> state2)
    -> (state2 -> Maybe state)
    -> Example state msg
    -> Example state2 msg
wrapState wrapState_ unwrapState example =
    { name = example.name
    , version = example.version
    , state = wrapState_ example.state
    , update =
        \msg state2 ->
            case unwrapState state2 of
                Just state ->
                    example.update msg state
                        |> Tuple.mapFirst wrapState_

                Nothing ->
                    ( state2, Cmd.none )
    , subscriptions =
        unwrapState
            >> Maybe.map example.subscriptions
            >> Maybe.withDefault Sub.none
    , preview = example.preview
    , view =
        \ellieLinkConfig state ->
            Maybe.map (example.view ellieLinkConfig) (unwrapState state)
                |> Maybe.withDefault []
    , categories = example.categories
    , keyboardSupport = example.keyboardSupport
    }


preview : (Route -> msg2) -> Example state msg -> Html msg2
preview navigate =
    Lazy.lazy (preview_ navigate)


preview_ : (Route -> msg2) -> Example state msg -> Html msg2
preview_ navigate example =
    Container.view
        [ Container.gray
        , Container.css
            [ Css.flexBasis (Css.px 150)
            , Css.hover
                [ Css.backgroundColor Colors.glacier
                , Css.cursor Css.pointer
                ]
            ]
        , Container.custom [ Events.onClick (navigate (Routes.Doodad example.name)) ]
        , Container.html
            (ClickableText.link example.name
                [ ClickableText.href (exampleHref example)
                , ClickableText.css [ Css.marginBottom (Css.px 10) ]
                , ClickableText.nriDescription "doodad-link"
                ]
                :: [ Html.div
                        [ Attributes.css
                            [ Css.displayFlex
                            , Css.flexDirection Css.column
                            ]
                        ]
                        (List.map (Html.map never) example.preview)
                   ]
            )
        ]


view : Maybe Route -> EllieLink.Config -> Example state msg -> Html msg
view previousRoute ellieLinkConfig example =
    Container.view
        [ Container.pillow
        , Container.css
            [ Css.position Css.relative
            , Css.margin (Css.px 10)
            , Css.minHeight (Css.calc (Css.vh 100) Css.minus (Css.px 20))
            , Css.boxSizing Css.borderBox
            ]
<<<<<<< HEAD
        , Container.html
            [ Lazy.lazy2 view_ ellieLinkConfig example
            , ClickableSvg.link ("Close " ++ example.name ++ " example")
                UiIcon.x
                [ ClickableSvg.href
                    (Maybe.withDefault Routes.All previousRoute
                        |> Routes.toString
                    )
                , ClickableSvg.exactSize 20
                , ClickableSvg.css
                    [ Css.position Css.absolute
                    , Css.top (Css.px 15)
                    , Css.right (Css.px 15)
                    ]
                ]
            ]
        ]


view_ : EllieLink.Config -> Example state msg -> Html msg
view_ ellieLinkConfig example =
    Html.div
        [ -- this class makes the axe accessibility checking output easier to parse
          String.replace "." "-" example.name
            |> (++) "module-example__"
            |> Attributes.class
        , Attributes.id (String.replace "." "-" example.name)
        ]
        [ Html.div
            [ Attributes.css
                [ displayFlex
                , alignItems center
                , justifyContent flexStart
                , flexWrap Css.wrap
                , Fonts.baseFont
                , descendants [ Css.Global.a [ textDecoration none ] ]
=======
        , Container.html (view_ previousRoute example)
        , Container.custom [ Attributes.id (String.replace "." "-" example.name) ]
        ]


view_ : Maybe Route -> Example state msg -> List (Html msg)
view_ previousRoute example =
    let
        navMenu items =
            Html.nav [ Widget.label "Example" ]
                [ Html.ul
                    [ Attributes.css
                        [ margin zero
                        , padding zero
                        , displayFlex
                        , alignItems center
                        , justifyContent flexStart
                        , flexWrap Css.wrap
                        ]
                    ]
                    (List.map
                        (\i ->
                            Html.li
                                [ Attributes.css
                                    [ Css.listStyle Css.none ]
                                ]
                                [ i ]
                        )
                        items
                    )
>>>>>>> eb412498
                ]
    in
    [ Html.header
        [ Attributes.css
            [ Css.paddingBottom (Css.px 10)
            , Css.marginBottom (Css.px 20)
            , Css.borderBottom3 (Css.px 1) Css.solid Colors.gray92
            ]
        ]
        [ navMenu
            [ Heading.h1
                [ Heading.custom [ Aria.currentPage ] ]
                [ Html.text (fullName example)
                ]
            , docsLink example
            , srcLink example
            , closeExample previousRoute example
            ]
        ]
    , KeyboardSupport.view example.keyboardSupport
    , Html.main_ [] (example.view example.state)
    ]


closeExample : Maybe Route -> Example state msg -> Html msg
closeExample previousRoute example =
    ClickableSvg.link ("Close " ++ example.name ++ " example")
        UiIcon.x
        [ ClickableSvg.href
            (Maybe.withDefault Routes.All previousRoute
                |> Routes.toString
            )
        , ClickableSvg.exactSize 20
        , ClickableSvg.css
            [ Css.position Css.absolute
            , Css.top (Css.px 15)
            , Css.right (Css.px 15)
            ]
<<<<<<< HEAD
        , KeyboardSupport.view example.keyboardSupport
        , Html.div [] (example.view ellieLinkConfig example.state)
=======
>>>>>>> eb412498
        ]


exampleHref : Example state msg -> String
exampleHref example =
    Routes.toString (Routes.Doodad example.name)


docsLink : Example state msg -> Html msg
docsLink example =
    let
        link =
            "https://package.elm-lang.org/packages/NoRedInk/noredink-ui/latest/"
                ++ String.replace "." "-" (fullName example)
    in
    ClickableText.link "Docs"
        [ ClickableText.linkExternal link
        , ClickableText.css [ Css.marginLeft (Css.px 20) ]
        ]


srcLink : Example state msg -> Html msg
srcLink example =
    let
        link =
            String.replace "." "/" (fullName example)
                ++ ".elm"
                |> (++) "https://github.com/NoRedInk/noredink-ui/blob/master/src/"
    in
    ClickableText.link "Source"
        [ ClickableText.linkExternal link
        , ClickableText.css [ Css.marginLeft (Css.px 20) ]
        ]<|MERGE_RESOLUTION|>--- conflicted
+++ resolved
@@ -4,11 +4,7 @@
 import Accessibility.Styled.Widget as Widget
 import Category exposing (Category)
 import Css exposing (..)
-<<<<<<< HEAD
-import Css.Global exposing (descendants)
 import EllieLink
-=======
->>>>>>> eb412498
 import Html.Styled as Html exposing (Html)
 import Html.Styled.Attributes as Attributes
 import Html.Styled.Events as Events
@@ -147,51 +143,13 @@
             , Css.minHeight (Css.calc (Css.vh 100) Css.minus (Css.px 20))
             , Css.boxSizing Css.borderBox
             ]
-<<<<<<< HEAD
-        , Container.html
-            [ Lazy.lazy2 view_ ellieLinkConfig example
-            , ClickableSvg.link ("Close " ++ example.name ++ " example")
-                UiIcon.x
-                [ ClickableSvg.href
-                    (Maybe.withDefault Routes.All previousRoute
-                        |> Routes.toString
-                    )
-                , ClickableSvg.exactSize 20
-                , ClickableSvg.css
-                    [ Css.position Css.absolute
-                    , Css.top (Css.px 15)
-                    , Css.right (Css.px 15)
-                    ]
-                ]
-            ]
-        ]
-
-
-view_ : EllieLink.Config -> Example state msg -> Html msg
-view_ ellieLinkConfig example =
-    Html.div
-        [ -- this class makes the axe accessibility checking output easier to parse
-          String.replace "." "-" example.name
-            |> (++) "module-example__"
-            |> Attributes.class
-        , Attributes.id (String.replace "." "-" example.name)
-        ]
-        [ Html.div
-            [ Attributes.css
-                [ displayFlex
-                , alignItems center
-                , justifyContent flexStart
-                , flexWrap Css.wrap
-                , Fonts.baseFont
-                , descendants [ Css.Global.a [ textDecoration none ] ]
-=======
-        , Container.html (view_ previousRoute example)
+        , Container.html (view_ previousRoute ellieLinkConfig example)
         , Container.custom [ Attributes.id (String.replace "." "-" example.name) ]
         ]
 
 
-view_ : Maybe Route -> Example state msg -> List (Html msg)
-view_ previousRoute example =
+view_ : Maybe Route -> EllieLink.Config -> Example state msg -> List (Html msg)
+view_ previousRoute ellieLinkConfig example =
     let
         navMenu items =
             Html.nav [ Widget.label "Example" ]
@@ -215,7 +173,6 @@
                         )
                         items
                     )
->>>>>>> eb412498
                 ]
     in
     [ Html.header
@@ -236,7 +193,7 @@
             ]
         ]
     , KeyboardSupport.view example.keyboardSupport
-    , Html.main_ [] (example.view example.state)
+    , Html.main_ [] (example.view ellieLinkConfig example.state)
     ]
 
 
@@ -254,11 +211,6 @@
             , Css.top (Css.px 15)
             , Css.right (Css.px 15)
             ]
-<<<<<<< HEAD
-        , KeyboardSupport.view example.keyboardSupport
-        , Html.div [] (example.view ellieLinkConfig example.state)
-=======
->>>>>>> eb412498
         ]
 
 
