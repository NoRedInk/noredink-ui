<<<<<<< HEAD
module CommonControls exposing (exampleHtml, httpError, premiumDisplay, premiumLevel, quickBrownFox, romeoAndJulietQuotation)
=======
module CommonControls exposing
    ( css, mobileCss, quizEngineMobileCss, notMobileCss
    , choice
    , icon, iconNotCheckedByDefault, uiIcon
    , content
    , quickBrownFox, longPangrams, romeoAndJulietQuotation, markdown, exampleHtml, httpError
    , disabledListItem, premiumLevel
    )
>>>>>>> dce31c6a

{-|

@docs css, mobileCss, quizEngineMobileCss, notMobileCss
@docs choice
@docs icon, iconNotCheckedByDefault, uiIcon


### Content

@docs content
@docs quickBrownFox, longPangrams, romeoAndJulietQuotation, markdown, exampleHtml, httpError

-}

import Css
import Debug.Control as Control exposing (Control)
import Debug.Control.Extra as ControlExtra
import Html.Styled as Html exposing (Html)
import Html.Styled.Attributes as Attributes
import Http
<<<<<<< HEAD
import Nri.Ui.Data.PremiumDisplay as PremiumDisplay exposing (PremiumDisplay)
=======
import Nri.Ui.ClickableText.V3 as ClickableText
import Nri.Ui.Colors.V1 as Colors
>>>>>>> dce31c6a
import Nri.Ui.Data.PremiumLevel exposing (PremiumLevel(..))
import Nri.Ui.Svg.V1 exposing (Svg)
import Nri.Ui.UiIcon.V1 as UiIcon


premiumLevel : Control ( String, PremiumLevel )
premiumLevel =
    choice "PremiumLevel"
        [ ( "Free", Free )
        , ( "PremiumWithWriting", PremiumWithWriting )
        ]


premiumDisplay : Control ( String, PremiumDisplay )
premiumDisplay =
    Control.choice
        [ ( "Free", Control.value ( "Free", PremiumDisplay.Free ) )
        , ( "Premium Locked", Control.value ( "PremiumLocked", PremiumDisplay.PremiumLocked ) )
        , ( "Premium Unlocked", Control.value ( "PremiumUnlocked", PremiumDisplay.PremiumUnlocked ) )
        ]


httpError : Control Http.Error
httpError =
    Control.choice
        [ ( "Bad Url", Control.value (Http.BadUrl "/request-url") )
        , ( "Timeout", Control.value Http.Timeout )
        , ( "Network Error", Control.value Http.NetworkError )
        , ( "Bad Status: 401", Control.value (Http.BadStatus 401) )
        , ( "Bad Status: 404", Control.value (Http.BadStatus 404) )
        , ( "Bad Status: ???", Control.value (Http.BadStatus 500) )
        , ( "Bad Body (often, a JSON decoding problem)"
          , Control.value
                (Http.BadBody
                    """
                        The Json.Decode.oneOf at json.draft failed in the following 2 ways:



                        (1) Problem with the given value:

                            null

                            Expecting an OBJECT with a field named `content`



                        (2) Problem with the given value:

                            null

                            Expecting an OBJECT with a field named `code`
                        """
                )
          )
        ]


content :
    { moduleName : String
    , plaintext : String -> attribute
    , markdown : String -> attribute
    , html : List (Html msg) -> attribute
    , httpError : Maybe (Http.Error -> attribute)
    }
    -> Control ( String, attribute )
content ({ moduleName } as config) =
    Control.choice
        ([ ( "plain text (short)"
           , Control.string quickBrownFox
                |> Control.map
                    (\str ->
                        ( moduleName ++ ".plaintext \"" ++ str ++ "\""
                        , config.plaintext str
                        )
                    )
           )
         , ( "plain text (long, no newlines)"
           , Control.string longPangrams
                |> Control.map
                    (\str ->
                        ( moduleName ++ ".plaintext \"" ++ str ++ "\""
                        , config.plaintext str
                        )
                    )
           )
         , ( "plain text (long, with newlines)"
           , Control.stringTextarea romeoAndJulietQuotation
                |> Control.map
                    (\str ->
                        ( moduleName ++ ".plaintext\n\t\t\"\"\"" ++ str ++ "\t\t\"\"\""
                        , config.plaintext str
                        )
                    )
           )
         , ( "markdown"
           , Control.string markdown
                |> Control.map
                    (\str ->
                        ( moduleName ++ ".markdown \"" ++ str ++ "\""
                        , config.markdown str
                        )
                    )
           )
         , ( "HTML"
           , Control.value
                ( moduleName ++ ".html [ ... ]"
                , config.html exampleHtml
                )
           )
         ]
            ++ (case config.httpError of
                    Just httpError_ ->
                        [ ( "httpError"
                          , Control.map
                                (\error ->
                                    ( moduleName ++ ".httpError error"
                                    , httpError_ error
                                    )
                                )
                                httpError
                          )
                        ]

                    Nothing ->
                        []
               )
        )


quickBrownFox : String
quickBrownFox =
    "The quick brown fox jumps over the lazy dog."


longPangrams : String
longPangrams =
    "Waltz, bad nymph, for quick jigs vex. Glib jocks quiz nymph to vex dwarf. Sphinx of black quartz, judge my vow. How vexingly quick daft zebras jump!"


romeoAndJulietQuotation : String
romeoAndJulietQuotation =
    """
        Two households, both alike in dignity,
        In fair Verona, where we lay our scene,
        From ancient grudge break to new mutiny,
        Where civil blood makes civil hands unclean.
        From forth the fatal loins of these two foes
        A pair of star-cross’d lovers take their life;
        Whose misadventured piteous overthrows
        Do with their death bury their parents’ strife.
        The fearful passage of their death-mark’d love,
        And the continuance of their parents’ rage,
        Which, but their children’s end, nought could remove,
        Is now the two hours’ traffic of our stage;
        The which if you with patient ears attend,
        What here shall miss, our toil shall strive to mend.
    """


markdown : String
markdown =
    "_Katie's dad suggests:_ Don't tip too much, or your waitress will **fall over**!"


exampleHtml : List (Html msg)
exampleHtml =
    [ Html.text "This is a "
    , Html.strong [] [ Html.text "bolded phrase" ]
    , Html.text ". "
    , ClickableText.link quickBrownFox
        [ ClickableText.small
        , ClickableText.icon UiIcon.starFilled
        , ClickableText.href "http://www.noredink.com"
        ]
    , Html.text " When I stepped out, into the bright sunlight from the darkness of the movie house, I had only two things on my mind: Paul Newman, and a ride home."
    ]


icon :
    String
    -> (Svg -> value)
    -> Control (List ( String, value ))
    -> Control (List ( String, value ))
icon moduleName f =
    ControlExtra.optionalListItemDefaultChecked "icon"
        (Control.map
            (\( iconName, iconValue ) ->
                ( moduleName ++ ".icon " ++ iconName, f iconValue )
            )
            uiIcon
        )


iconNotCheckedByDefault :
    String
    -> (Svg -> value)
    -> Control (List ( String, value ))
    -> Control (List ( String, value ))
iconNotCheckedByDefault moduleName f =
    ControlExtra.optionalListItem "icon"
        (Control.map
            (\( iconName, iconValue ) ->
                ( moduleName ++ ".icon " ++ iconName, f iconValue )
            )
            uiIcon
        )


uiIcon : Control ( String, Svg )
uiIcon =
    [ ( "arrowLeft", UiIcon.arrowLeft )
    , ( "unarchive", UiIcon.unarchive )
    , ( "share", UiIcon.share )
    , ( "preview", UiIcon.preview )
    , ( "skip", UiIcon.skip )
    , ( "copyToClipboard", UiIcon.copyToClipboard )
    , ( "gift", UiIcon.gift )
    , ( "home", UiIcon.home )
    , ( "library", UiIcon.library )
    , ( "searchInCicle", UiIcon.searchInCicle )
    ]
        |> choice "UiIcon"


choice : String -> List ( String, value ) -> Control ( String, value )
choice moduleName options =
    options
        |> List.map
            (\( name, value ) ->
                ( name, Control.value ( moduleName ++ "." ++ name, value ) )
            )
        |> Control.choice


disabledListItem : String -> (Bool -> b) -> Control (List ( String, b )) -> Control (List ( String, b ))
disabledListItem moduleName disabled =
    ControlExtra.optionalBoolListItem "disabled"
        ( moduleName ++ ".disabled True"
        , disabled True
        )


css :
    { moduleName : String, use : List Css.Style -> b }
    -> Control (List ( String, b ))
    -> Control (List ( String, b ))
css =
    css_ "css"
        ( "[ Css.border3 (Css.px 4) Css.dashed Colors.red ]"
        , [ Css.border3 (Css.px 4) Css.dashed Colors.red ]
        )


mobileCss :
    { moduleName : String, use : List Css.Style -> b }
    -> Control (List ( String, b ))
    -> Control (List ( String, b ))
mobileCss =
    css_ "mobileCss"
        ( "[ Css.border3 (Css.px 4) Css.dotted Colors.orange ]"
        , [ Css.border3 (Css.px 4) Css.dotted Colors.orange ]
        )


quizEngineMobileCss :
    { moduleName : String, use : List Css.Style -> b }
    -> Control (List ( String, b ))
    -> Control (List ( String, b ))
quizEngineMobileCss =
    css_ "quizEngineMobileCss"
        ( "[ Css.border3 (Css.px 4) Css.solid Colors.aqua |> Css.important ]"
        , [ Css.border3 (Css.px 4) Css.solid Colors.aqua |> Css.important ]
        )


notMobileCss :
    { moduleName : String, use : List Css.Style -> b }
    -> Control (List ( String, b ))
    -> Control (List ( String, b ))
notMobileCss =
    css_ "notMobileCss"
        ( "[ Css.backgroundColor Colors.purple ]"
        , [ Css.backgroundColor Colors.purple ]
        )


css_ :
    String
    -> ( String, List Css.Style )
    ->
        { moduleName : String
        , use : List Css.Style -> b
        }
    -> Control (List ( String, b ))
    -> Control (List ( String, b ))
css_ helperName ( styles, default ) { moduleName, use } =
    ControlExtra.optionalListItem helperName
        (Control.value
            ( moduleName ++ "." ++ helperName ++ " " ++ styles
            , use default
            )
        )<|MERGE_RESOLUTION|>--- conflicted
+++ resolved
@@ -1,15 +1,11 @@
-<<<<<<< HEAD
-module CommonControls exposing (exampleHtml, httpError, premiumDisplay, premiumLevel, quickBrownFox, romeoAndJulietQuotation)
-=======
 module CommonControls exposing
     ( css, mobileCss, quizEngineMobileCss, notMobileCss
     , choice
     , icon, iconNotCheckedByDefault, uiIcon
     , content
     , quickBrownFox, longPangrams, romeoAndJulietQuotation, markdown, exampleHtml, httpError
-    , disabledListItem, premiumLevel
+    , disabledListItem, premiumLevel, premiumDisplay
     )
->>>>>>> dce31c6a
 
 {-|
 
@@ -31,12 +27,9 @@
 import Html.Styled as Html exposing (Html)
 import Html.Styled.Attributes as Attributes
 import Http
-<<<<<<< HEAD
 import Nri.Ui.Data.PremiumDisplay as PremiumDisplay exposing (PremiumDisplay)
-=======
 import Nri.Ui.ClickableText.V3 as ClickableText
 import Nri.Ui.Colors.V1 as Colors
->>>>>>> dce31c6a
 import Nri.Ui.Data.PremiumLevel exposing (PremiumLevel(..))
 import Nri.Ui.Svg.V1 exposing (Svg)
 import Nri.Ui.UiIcon.V1 as UiIcon
