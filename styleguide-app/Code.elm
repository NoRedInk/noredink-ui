module Code exposing
    ( string, maybeString
    , maybe
    , maybeFloat
    , bool
    , commentInline
    , list, listMultiline
    , tuple
    , record, recordMultiline
    , newlineWithIndent
    , withParens
<<<<<<< HEAD
    , anonymousFunction, always
    , caseExpression
    , browserElement, unstyledView
=======
    , always
    , fromModule
>>>>>>> 82c8415d
    )

{-|

@docs string, maybeString
@docs maybe
@docs maybeFloat
@docs bool
@docs commentInline
@docs list, listMultiline
@docs tuple
@docs record, recordMultiline
@docs newlineWithIndent
@docs withParens
<<<<<<< HEAD
@docs anonymousFunction, always
@docs caseExpression
@docs browserElement, unstyledView
=======
@docs always
@docs fromModule
>>>>>>> 82c8415d

-}


{-| -}
string : String -> String
string s =
    "\"" ++ s ++ "\""


{-| -}
maybe : Maybe String -> String
maybe =
    Maybe.map (\s -> "Just " ++ s) >> Maybe.withDefault "Nothing"


{-| -}
maybeString : Maybe String -> String
maybeString =
    maybe << Maybe.map string


{-| -}
maybeFloat : Maybe Float -> String
maybeFloat =
    maybe << Maybe.map String.fromFloat


{-| -}
bool : Bool -> String
bool =
    Debug.toString


{-| -}
commentInline : String -> String
commentInline comment =
    "-- " ++ comment


structure : String -> String -> List String -> String
structure open close items =
    let
        monolineStructure =
            structureSingleline open close items
    in
    if String.length monolineStructure > 80 then
        structureMultiline open close items 1

    else
        monolineStructure


structureSingleline : String -> String -> List String -> String
structureSingleline open close items =
    open ++ " " ++ String.join ", " items ++ " " ++ close


structureMultiline : String -> String -> List String -> Int -> String
structureMultiline open close items indent =
    let
        indents =
            newlineWithIndent indent
    in
    (indents ++ open ++ " ")
        ++ String.join (indents ++ ", ") items
        ++ (indents ++ "" ++ close)


{-| -}
tuple : String -> String -> String
tuple a b =
    structure "(" ")" [ a, b ]


{-| -}
list : List String -> String
list =
    structure "[" "]"


{-| -}
listMultiline : List String -> Int -> String
listMultiline =
    structureMultiline "[" "]"


recordValues : List ( String, String ) -> List String
recordValues =
    List.map (\( key, value ) -> key ++ " = " ++ value)


{-| -}
record : List ( String, String ) -> String
record =
    structure "{" "}" << recordValues


{-| -}
recordMultiline : List ( String, String ) -> Int -> String
recordMultiline items =
    structureMultiline "{" "}" (recordValues items)


{-| -}
pipelineMultiline : List String -> Int -> String
pipelineMultiline pipedWith indent =
    let
        indents =
            newlineWithIndent (indent + 1)
    in
    newlineWithIndent indent ++ String.join (indents ++ "|> ") pipedWith


newlineWithIndent : Int -> String
newlineWithIndent indent =
    "\n" ++ String.repeat indent "    "


{-| -}
withParens : String -> String
withParens val =
    "(" ++ val ++ ")"


{-| -}
anonymousFunction : String -> String -> String
anonymousFunction vars body =
    "\\" ++ vars ++ " -> " ++ body


{-| -}
always : String -> String
always val =
<<<<<<< HEAD
    anonymousFunction "_" val


{-| -}
caseExpression : String -> List ( String, String ) -> Int -> String
caseExpression var results indent =
    let
        matchIndents =
            newlineWithIndent (indent + 1)

        resultIndents =
            newlineWithIndent (indent + 2)

        toCase ( match, result ) =
            match ++ " -> " ++ resultIndents ++ result
    in
    ((newlineWithIndent indent ++ "case " ++ var ++ " of") :: List.map toCase results)
        |> String.join matchIndents


{-| -}
browserElement : { init : String, view : String, update : String, subscriptions : String } -> String
browserElement { init, view, update, subscriptions } =
    String.join (newlineWithIndent 1)
        [ "Browser.element"
        , recordMultiline
            [ ( "init", init )
            , ( "view", view )
            , ( "update", update )
            , ( "subscriptions", subscriptions )
            ]
            2
        ]


{-| -}
unstyledView : String -> String
unstyledView view =
    pipelineMultiline [ view, "toUnstyled" ] 1
=======
    "\\_ -> " ++ val


{-| -}
fromModule : String -> String -> String
fromModule moduleName name =
    moduleName ++ "." ++ name
>>>>>>> 82c8415d
<|MERGE_RESOLUTION|>--- conflicted
+++ resolved
@@ -9,14 +9,10 @@
     , record, recordMultiline
     , newlineWithIndent
     , withParens
-<<<<<<< HEAD
     , anonymousFunction, always
     , caseExpression
     , browserElement, unstyledView
-=======
-    , always
     , fromModule
->>>>>>> 82c8415d
     )
 
 {-|
@@ -31,14 +27,11 @@
 @docs record, recordMultiline
 @docs newlineWithIndent
 @docs withParens
-<<<<<<< HEAD
 @docs anonymousFunction, always
 @docs caseExpression
 @docs browserElement, unstyledView
-=======
 @docs always
 @docs fromModule
->>>>>>> 82c8415d
 
 -}
 
@@ -173,7 +166,6 @@
 {-| -}
 always : String -> String
 always val =
-<<<<<<< HEAD
     anonymousFunction "_" val
 
 
@@ -213,12 +205,9 @@
 unstyledView : String -> String
 unstyledView view =
     pipelineMultiline [ view, "toUnstyled" ] 1
-=======
-    "\\_ -> " ++ val
 
 
 {-| -}
 fromModule : String -> String -> String
 fromModule moduleName name =
-    moduleName ++ "." ++ name
->>>>>>> 82c8415d
+    moduleName ++ "." ++ name