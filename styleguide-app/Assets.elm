module Assets exposing (Assets, assets)

import Nri.Ui.AssetPath as AssetPath exposing (Asset(..))


type alias Assets =
    { activity : String
    , arrowDown : String
    , assignmentStartButtonPrimary_svg : Asset
    , assignmentStartButtonSecondary_svg : Asset
    , attention_svg : Asset
    , bulb : String
    , calendar : String
    , checkboxChecked_svg : Asset
    , checkboxCheckedPartially_svg : Asset
    , checkboxLockOnInside_svg : Asset
    , checkboxUnchecked_svg : Asset
    , checkmark : String
    , class : String
    , clever : String
    , clock : String
    , commentNotStarred_png : Asset
    , commentStarred_png : Asset
    , compass : String
    , darkBlueCheckmark_svg : Asset
    , diagnostic : String
    , document : String
    , download : String
    , edit : String
    , editWriting : String
    , exclamation : String
    , exclamationPoint_svg : Asset
    , facebookBlue_svg : Asset
    , flipper : String
    , footsteps : String
    , gear : String
    , guidedDraft : String
    , hint_png : Asset
    , iconCalendar_svg : Asset
    , iconCheck_png : Asset
    , iconFlag_png : Asset
    , iconPremiumFlag_svg : Asset
    , iconPremiumWithWritingFlag_svg : Asset
    , icons_arrowDownBlue_svg : Asset
    , icons_arrowRightBlue_svg : Asset
    , icons_clockRed_svg : Asset
    , icons_equals_svg : Asset
    , icons_helpBlue_svg : Asset
    , icons_peerReview_svg : Asset
    , icons_peerReviewWhite_svg : Asset
    , icons_plusBlue_svg : Asset
    , icons_quickWrite_svg : Asset
    , icons_quickWriteWhite_svg : Asset
    , icons_searchGray_svg : Asset
    , icons_selfReviewWhite_svg : Asset
    , icons_xBlue_svg : Asset
    , icons_xBlue_svg : Asset
    , key : String
    , leaderboard : String
    , leftArrowBlue_png : Asset
    , level1Badge_png : Asset
    , level2Badge_png : Asset
    , level3Badge_png : Asset
    , lock : String
    , logoRedBlack_svg : Asset
    , masteryBadge : String
    , newspaper : String
    , openClose : String
<<<<<<< HEAD
=======
    , peerReview : String
>>>>>>> 4f3a83cf
    , pen : Asset
    , performance : String
    , personBlue_svg : Asset
    , practice : String
    , premiumLock_svg : Asset
    , preview : String
    , quickWrite : String
    , quiz : String
    , rating : String
    , revising : String
    , seemore : String
    , selfReview : String
    , share : String
    , skip : String
    , smallCheckmark_png : Asset
    , sort : String
    , sortArrow : String
    , speedometer : String
    , squiggly_png : Asset
    , startingOffBadge_png : Asset
    , submitting : String
    , teach_assignments_copyWhite_svg : Asset
    , twitterBlue_svg : Asset
    , unarchiveBlue2x_png : Asset
    , writingAssignment : String
    , writingcycle : String
    , x : String
    , xWhite_svg : Asset
    }


assets : Assets
assets =
    { activity = "icon-activity"
    , arrowDown = "icon-arrow-down"
    , attention_svg = Asset "assets/images/attention.svg"
    , bulb = "icon-bulb"
    , calendar = "icon-calendar"
    , assignmentStartButtonPrimary_svg = Asset "assets/images/assignment-start-button-primary.svg"
    , assignmentStartButtonSecondary_svg = Asset "assets/images/assignment-start-button-secondary.svg"
    , checkboxChecked_svg = Asset "assets/images/checkbox_checked.svg"
    , checkboxCheckedPartially_svg = Asset "assets/images/checkbox_checkedPartially.svg"
    , checkboxLockOnInside_svg = Asset "assets/images/checkbox_lock_on_inside.svg"
    , checkboxUnchecked_svg = Asset "assets/images/checkbox_unchecked.svg"
    , checkmark = "icon-checkmark"
    , class = "icon-class"
    , clever = "icon-clever"
    , clock = "icon-clock"
    , commentNotStarred_png = Asset "assets/images/comment-notStarred.png"
    , commentStarred_png = Asset "assets/images/comment-starred.png"
    , compass = "icon-compass"
    , darkBlueCheckmark_svg = Asset "assets/images/dark-blue-checkmark.svg"
    , diagnostic = "icon-diagnostic"
    , document = "icon-document"
    , download = "icon-download"
    , edit = "icon-edit"
    , editWriting = "icon-edit-writing"
    , exclamation = "icon-exclamation"
    , exclamationPoint_svg = Asset "assets/images/exclamation-point.svg"
    , facebookBlue_svg = Asset "assets/images/facebook-blue.svg"
    , flipper = "icon-flipper"
    , footsteps = "icon-footsteps"
    , gear = "icon-gear"
    , guidedDraft = "icon-guided-draft"
    , hint_png = Asset "assets/images/hint.png"
    , iconCalendar_svg = Asset "assets/images/icon-calendar.svg"
    , iconCheck_png = Asset "assets/images/icon-check.png"
    , iconFlag_png = Asset "assets/images/icon-flag.png"
    , iconPremiumFlag_svg = Asset "assets/images/icon_premium_flag.svg"
    , iconPremiumWithWritingFlag_svg = Asset "assets/images/icon_premium_writing_flag.svg"
    , icons_arrowDownBlue_svg = Asset "assets/images/arrow-down-blue.svg"
    , icons_arrowRightBlue_svg = Asset "assets/images/arrow-right-blue.svg"
    , icons_clockRed_svg = Asset "assets/images/clock-red.svg"
    , icons_equals_svg = Asset "assets/images/equals.svg"
    , icons_helpBlue_svg = Asset "assets/images/help-blue.svg"
    , icons_peerReview_svg = Asset "assets/images/peer-review.svg"
    , icons_peerReviewWhite_svg = Asset "assets/images/peer-review-white.svg"
    , icons_plusBlue_svg = Asset "assets/images/plus-blue.svg"
    , icons_quickWrite_svg = Asset "assets/images/quick-write.svg"
    , icons_quickWriteWhite_svg = Asset "assets/images/quick-write-white.svg"
    , icons_searchGray_svg = Asset "assets/images/search-gray.svg"
    , icons_selfReviewWhite_svg = Asset "assets/images/self-review-white.svg"
    , icons_xBlue_svg = Asset "assets/images/x-blue.svg"
    , key = "icon-key"
    , leaderboard = "icon-leaderboard"
    , leftArrowBlue_png = Asset "assets/images/left-arrow-blue.png"
    , level1Badge_png = Asset "assets/images/level-1-badge.png"
    , level2Badge_png = Asset "assets/images/level-2-badge.png"
    , level3Badge_png = Asset "assets/images/level-3-badge.png"
    , lock = "icon-lock"
    , logoRedBlack_svg = Asset "assets/images/logo-red-black.svg"
    , masteryBadge = "icon-mastery-badge"
    , newspaper = "icon-newspaper"
    , openClose = "icon-open-close"
    , peerReview = "icon-peer-review"
    , pen = Asset "assets/images/pen.svg"
    , performance = "icon-performance"
    , personBlue_svg = Asset "assets/images/person-blue.svg"
    , practice = "icon-practice"
    , premiumLock_svg = Asset "assets/images/premium-lock.svg"
    , preview = "icon-preview"
    , quickWrite = "icon-quick-write"
    , quiz = "icon-quiz"
    , rating = "icon-rating"
    , revising = "icon-revising"
    , seemore = "icon-seemore"
    , selfReview = "icon-self-review"
    , share = "icon-share"
    , skip = "icon-skip"
    , smallCheckmark_png = Asset "assets/images/small_checkmark.png"
    , sort = "icon-sort"
    , sortArrow = "icon-sort-arrow"
    , speedometer = "icon-speedometer"
    , squiggly_png = Asset "assets/images/squiggly.png"
    , startingOffBadge_png = Asset "assets/images/starting-off-badge.png"
    , submitting = "icon-submitting"
    , teach_assignments_copyWhite_svg = Asset "assets/images/copy-white.svg"
    , twitterBlue_svg = Asset "assets/images/twitter-blue.svg"
    , unarchiveBlue2x_png = Asset "assets/images/unarchive-blue_2x.png"
    , writingAssignment = "icon-writing-assignment"
    , writingcycle = "icon-writingcycle"
    , x = "icon-x"
    , xWhite_svg = Asset "assets/images/x-white.svg"
    }<|MERGE_RESOLUTION|>--- conflicted
+++ resolved
@@ -66,10 +66,7 @@
     , masteryBadge : String
     , newspaper : String
     , openClose : String
-<<<<<<< HEAD
-=======
     , peerReview : String
->>>>>>> 4f3a83cf
     , pen : Asset
     , performance : String
     , personBlue_svg : Asset
