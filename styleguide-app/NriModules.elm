--- conflicted
+++ resolved
@@ -1,10 +1,6 @@
 module NriModules exposing (ModuleStates, Msg, init, nriThemedModules, subscriptions, update)
 
-<<<<<<< HEAD
-import Assets exposing (assets)
 import Examples.Accordion
-=======
->>>>>>> 2f4a03a7
 import Examples.Alert
 import Examples.AssignmentIcon
 import Examples.BannerAlert
@@ -64,12 +60,8 @@
 
 init : ModuleStates
 init =
-<<<<<<< HEAD
     { accordionExampleState = Examples.Accordion.init
-    , buttonExampleState = Examples.Button.init assets
-=======
-    { buttonExampleState = Examples.Button.init
->>>>>>> 2f4a03a7
+    , buttonExampleState = Examples.Button.init
     , bannerAlertExampleState = Examples.BannerAlert.init
     , clickableTextExampleState = Examples.ClickableText.init
     , checkboxExampleState = Examples.Checkbox.init
