--- conflicted
+++ resolved
@@ -26,38 +26,26 @@
 
 
 type alias ModuleStates =
-<<<<<<< HEAD
-    { segmentedControlState : Examples.SegmentedControl.State
-    , selectState : Examples.Select.State Examples.Select.Value
-=======
     { dropdownState : Examples.Dropdown.State Examples.Dropdown.Value
     , segmentedControlState : Examples.SegmentedControl.State
->>>>>>> 058a3cd2
+    , selectState : Examples.Select.State Examples.Select.Value
     , textAreaExampleState : TextAreaExample.State
     }
 
 
 init : ModuleStates
 init =
-<<<<<<< HEAD
-    { segmentedControlState = Examples.SegmentedControl.init
-    , selectState = Examples.Select.init
-=======
     { dropdownState = Examples.Dropdown.init
     , segmentedControlState = Examples.SegmentedControl.init
->>>>>>> 058a3cd2
+    , selectState = Examples.Select.init
     , textAreaExampleState = TextAreaExample.init
     }
 
 
 type Msg
-<<<<<<< HEAD
-    = SegmentedControlMsg Examples.SegmentedControl.Msg
-    | SelectMsg Examples.Select.Msg
-=======
     = DropdownMsg Examples.Dropdown.Msg
     | SegmentedControlMsg Examples.SegmentedControl.Msg
->>>>>>> 058a3cd2
+    | SelectMsg Examples.Select.Msg
     | ShowItWorked String String
     | TextAreaExampleMsg TextAreaExample.Msg
     | NoOp
