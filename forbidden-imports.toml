# WARNING: this file is managed with `elm-forbid-imports`. Manual edits will
# be overwritten!

roots = ['component-catalog']
[forbidden.Accessibility]
hint = 'Use Accessibility.Styled'

[forbidden."Accessibility.Aria"]
hint = 'Use Accessibility.Styled.Aria'

[forbidden."Accessibility.Key"]
hint = 'Use Accessibility.Styled.Key'

[forbidden."Accessibility.Landmark"]
hint = 'Use Accessibility.Styled.Landmark'

[forbidden."Accessibility.Live"]
hint = 'Use Accessibility.Styled.Live'

[forbidden."Accessibility.Role"]
hint = 'Use Accessibility.Styled.Role'
usages = [
    'component-catalog-app/../src/Nri/Ui/Icon/V3.elm',
    'component-catalog-app/../src/Nri/Ui/Icon/V4.elm',
    'component-catalog-app/../src/Nri/Ui/Icon/V5.elm',
]

[forbidden."Accessibility.Style"]
hint = 'Use Accessibility.Styled.Style'

[forbidden."Accessibility.Widget"]
hint = 'Use Accessibility.Widgetd.Widget'

[forbidden.Html]
hint = 'Use Html.Styled'
usages = ['component-catalog-app/../src/Nri/Ui/Button/V8.elm']

[forbidden."Nri.Ui.Accordion.V1"]
hint = 'upgrade to V3'

[forbidden."Nri.Ui.Balloon.V1"]
hint = 'upgrade to V2'

[forbidden."Nri.Ui.Block.V1"]
hint = 'upgrade to V4'

[forbidden."Nri.Ui.Block.V2"]
hint = 'upgrade to V4'

[forbidden."Nri.Ui.Block.V3"]
hint = 'upgrade to V4'

[forbidden."Nri.Ui.BreadCrumbs.V1"]
hint = 'upgrade to V2'

[forbidden."Nri.Ui.Button.V8"]
hint = 'upgrade to V10'
usages = ['component-catalog-app/../src/Nri/Ui/SlideModal/V2.elm']

[forbidden."Nri.Ui.Checkbox.V5"]
hint = 'upgrade to V7'

[forbidden."Nri.Ui.Checkbox.V6"]
hint = 'upgrade to V7'

[forbidden."Nri.Ui.ClickableSvg.V1"]
hint = 'upgrade to V2'
usages = ['component-catalog-app/Examples/Tooltip.elm']

[forbidden."Nri.Ui.Container.V1"]
hint = 'upgrade to V2'

[forbidden."Nri.Ui.Heading.V2"]
hint = 'upgrade to V3'

[forbidden."Nri.Ui.Highlightable.V1"]
hint = 'upgrade to V2'
usages = [
    'component-catalog/../src/Highlighter/Grouping.elm',
    'component-catalog/../src/Highlighter/Internal.elm',
    'component-catalog/../src/Nri/Ui/Highlighter/V2.elm',
]

[forbidden."Nri.Ui.Highlighter.V1"]
hint = 'upgrade to V2'

<<<<<<< HEAD
[forbidden."Nri.Ui.Highlighter.V2"]
hint = 'upgrade to V3'
=======
[forbidden."Nri.Ui.HighlighterToolbar.V1"]
hint = 'upgrade to V2'
>>>>>>> fcf4a577

[forbidden."Nri.Ui.Icon.V3"]
hint = 'upgrade to V5'
usages = ['component-catalog-app/../src/Nri/Ui/Modal/V3.elm']

[forbidden."Nri.Ui.Icon.V4"]
hint = 'upgrade to V5'

[forbidden."Nri.Ui.InputStyles.V2"]
hint = 'upgrade to V3'

[forbidden."Nri.Ui.InputStyles.V3"]
hint = 'upgrade to V4'
usages = ['component-catalog/../src/Nri/Ui/TextArea/V4.elm']

[forbidden."Nri.Ui.Mark.V1"]
hint = 'upgrade to V2'
usages = ['component-catalog/../src/Nri/Ui/Block/V1.elm']

[forbidden."Nri.Ui.Menu.V1"]
hint = 'upgrade to V3'

[forbidden."Nri.Ui.Menu.V2"]
hint = 'upgrade to V3'

[forbidden."Nri.Ui.Menu.V3"]
hint = 'upgrade to V4'

[forbidden."Nri.Ui.Message.V1"]
hint = 'upgrade to V3'

[forbidden."Nri.Ui.Message.V2"]
hint = 'upgrade to V3'

[forbidden."Nri.Ui.Modal.V10"]
hint = 'upgrade to V11'
usages = ['component-catalog-app/Examples/RadioButton.elm']

[forbidden."Nri.Ui.Modal.V3"]
hint = 'upgrade to V11'

[forbidden."Nri.Ui.PremiumCheckbox.V6"]
hint = 'upgrade to V8'

[forbidden."Nri.Ui.PremiumCheckbox.V7"]
hint = 'upgrade to V8'

[forbidden."Nri.Ui.QuestionBox.V1"]
hint = 'upgrade to V3'

[forbidden."Nri.Ui.QuestionBox.V2"]
hint = 'upgrade to V4'
usages = ['component-catalog/../src/Nri/Ui/Block/V3.elm']

[forbidden."Nri.Ui.QuestionBox.V3"]
hint = 'upgrade to V4'

[forbidden."Nri.Ui.RadioButton.V1"]
hint = 'upgrade to V2'

[forbidden."Nri.Ui.RadioButton.V2"]
hint = 'upgrade to V4'

[forbidden."Nri.Ui.RadioButton.V3"]
hint = 'upgrade to V4'

[forbidden."Nri.Ui.SegmentedControl.V11"]
hint = 'upgrade to V14'

[forbidden."Nri.Ui.SegmentedControl.V12"]
hint = 'upgrade to V14'

[forbidden."Nri.Ui.SegmentedControl.V13"]
hint = 'upgrade to V14'

[forbidden."Nri.Ui.Select.V5"]
hint = 'upgrade to V8'

[forbidden."Nri.Ui.Select.V7"]
hint = 'upgrade to V8'

[forbidden."Nri.Ui.Select.V8"]
hint = 'upgrade to V9'

[forbidden."Nri.Ui.SideNav.V1"]
hint = 'upgrade to V3'

[forbidden."Nri.Ui.SideNav.V2"]
hint = 'upgrade to V3'

[forbidden."Nri.Ui.SideNav.V3"]
hint = 'upgrade to V4'

[forbidden."Nri.Ui.SortableTable.V2"]
hint = 'upgrade to V3'

[forbidden."Nri.Ui.Switch.V1"]
hint = 'upgrade to V2'

[forbidden."Nri.Ui.Table.V4"]
hint = 'upgrade to V5'

[forbidden."Nri.Ui.Table.V5"]
hint = 'upgrade to V6'

[forbidden."Nri.Ui.Tabs.V6"]
hint = 'upgrade to V7'

[forbidden."Nri.Ui.Text.V2"]
hint = 'upgrade to V5'
usages = [
    'component-catalog-app/../src/Nri/Ui/Page/V3.elm',
    'component-catalog-app/../src/Nri/Ui/SlideModal/V2.elm',
    'component-catalog-app/Examples/DisclosureIndicator.elm',
]

[forbidden."Nri.Ui.Text.V4"]
hint = 'upgrade to V5'
usages = [
    'component-catalog-app/Examples/Accordion.elm',
    'component-catalog-app/Examples/Icon.elm',
    'component-catalog-app/Examples/IconExamples.elm',
    'component-catalog-app/Examples/Loading.elm',
    'component-catalog-app/Examples/Modal.elm',
    'component-catalog-app/Examples/Tooltip.elm',
]

[forbidden."Nri.Ui.Text.V5"]
hint = 'upgrade to V6'

[forbidden."Nri.Ui.TextArea.V4"]
hint = 'upgrade to V5'

[forbidden."Nri.Ui.TextInput.V6"]
hint = 'upgrade to V7'

[forbidden."Nri.Ui.Tooltip.V1"]
hint = 'upgrade to V3'
usages = ['component-catalog/../src/Nri/Ui/Menu/V1.elm']

[forbidden."Nri.Ui.Tooltip.V2"]
hint = 'upgrade to V3'<|MERGE_RESOLUTION|>--- conflicted
+++ resolved
@@ -84,13 +84,11 @@
 [forbidden."Nri.Ui.Highlighter.V1"]
 hint = 'upgrade to V2'
 
-<<<<<<< HEAD
 [forbidden."Nri.Ui.Highlighter.V2"]
 hint = 'upgrade to V3'
-=======
+
 [forbidden."Nri.Ui.HighlighterToolbar.V1"]
 hint = 'upgrade to V2'
->>>>>>> fcf4a577
 
 [forbidden."Nri.Ui.Icon.V3"]
 hint = 'upgrade to V5'
